buildscript {
    repositories {
        maven { url 'https://maven.fabric.io/public' }
    }

    dependencies {
        classpath 'io.fabric.tools:gradle:1.+'
    }
}
apply plugin: 'com.android.application'
apply plugin: 'io.fabric'

repositories {
    maven { url 'https://maven.fabric.io/public' }
}

apply plugin: 'android-apt'

android {
    compileSdkVersion 24
    buildToolsVersion "24.0.1"
    defaultConfig {
        applicationId "com.kamron.pogoiv"
        minSdkVersion 19
        targetSdkVersion 24
        versionCode 13
        versionName "2.1.0"
        testInstrumentationRunner "android.support.test.runner.AndroidJUnitRunner"
    }
    buildTypes {
        debug {
            // Disable fabric build ID generation for debug builds
            ext.enableCrashlytics = false
        }
        release {
            minifyEnabled true
            proguardFiles getDefaultProguardFile('proguard-android.txt'), 'proguard-rules.pro'
            lintOptions {
                disable 'MissingTranslation'
            }
        }
    }

    productFlavors {
        offline {
            ext.enableCrashlytics = false
        }

        online {}
    }
}

dependencies {
    compile fileTree(include: ['*.jar'], dir: 'libs')
    compile 'com.android.support:appcompat-v7:24.0.0'
    compile 'com.android.support.constraint:constraint-layout:1.0.0-alpha1'
    compile 'com.rmtheis:tess-two:6.0.3'
    compile 'com.jakewharton.timber:timber:4.3.0'
    compile 'com.jakewharton:butterknife:8.1.0'
    apt 'com.jakewharton:butterknife-compiler:8.1.0'
<<<<<<< HEAD
    compile 'com.github.clans:fab:1.6.4'
    provided "org.projectlombok:lombok:1.16.10"
    apt "org.projectlombok:lombok:1.16.10"
=======

    // only include crashlytics in the online build
    onlineCompile('com.crashlytics.sdk.android:crashlytics:2.6.2@aar') {
        transitive = true;
    }

>>>>>>> 048c5d6b
    testCompile 'junit:junit:4.12'
    androidTestCompile 'com.android.support.test.espresso:espresso-core:2.2.2'
    androidTestCompile 'com.android.support.test:runner:0.5'
    androidTestCompile 'com.android.support:support-annotations:24.0.0'
}<|MERGE_RESOLUTION|>--- conflicted
+++ resolved
@@ -58,18 +58,15 @@
     compile 'com.jakewharton.timber:timber:4.3.0'
     compile 'com.jakewharton:butterknife:8.1.0'
     apt 'com.jakewharton:butterknife-compiler:8.1.0'
-<<<<<<< HEAD
     compile 'com.github.clans:fab:1.6.4'
     provided "org.projectlombok:lombok:1.16.10"
     apt "org.projectlombok:lombok:1.16.10"
-=======
 
     // only include crashlytics in the online build
     onlineCompile('com.crashlytics.sdk.android:crashlytics:2.6.2@aar') {
         transitive = true;
     }
 
->>>>>>> 048c5d6b
     testCompile 'junit:junit:4.12'
     androidTestCompile 'com.android.support.test.espresso:espresso-core:2.2.2'
     androidTestCompile 'com.android.support.test:runner:0.5'
