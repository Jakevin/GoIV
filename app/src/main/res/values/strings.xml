<resources>
    <string name="drawer_open">Open navigation drawer</string>
    <string name="drawer_close">Close navigation drawer</string>

    <string name="pokemon029">Nidoran♀</string>
    <string name="pokemon032">Nidoran♂</string>
    <string name="pokemon133">Eevee</string>

    <string-array name="Pokemon">
        <item>Bulbasaur</item>
        <item>Ivysaur</item>
        <item>Venusaur</item>
        <item>Charmander</item>
        <item>Charmeleon</item>
        <item>Charizard</item>
        <item>Squirtle</item>
        <item>Wartortle</item>
        <item>Blastoise</item>
        <item>Caterpie</item>
        <item>Metapod</item>
        <item>Butterfree</item>
        <item>Weedle</item>
        <item>Kakuna</item>
        <item>Beedrill</item>
        <item>Pidgey</item>
        <item>Pidgeotto</item>
        <item>Pidgeot</item>
        <item>Rattata</item>
        <item>Raticate</item>
        <item>Spearow</item>
        <item>Fearow</item>
        <item>Ekans</item>
        <item>Arbok</item>
        <item>Pikachu</item>
        <item>Raichu</item>
        <item>Sandshrew</item>
        <item>Sandslash</item>
        <item>Nidoran♀</item>
        <item>Nidorina</item>
        <item>Nidoqueen</item>
        <item>Nidoran♂</item>
        <item>Nidorino</item>
        <item>Nidoking</item>
        <item>Clefairy</item>
        <item>Clefable</item>
        <item>Vulpix</item>
        <item>Ninetales</item>
        <item>Jigglypuff</item>
        <item>Wigglytuff</item>
        <item>Zubat</item>
        <item>Golbat</item>
        <item>Oddish</item>
        <item>Gloom</item>
        <item>Vileplume</item>
        <item>Paras</item>
        <item>Parasect</item>
        <item>Venonat</item>
        <item>Venomoth</item>
        <item>Diglett</item>
        <item>Dugtrio</item>
        <item>Meowth</item>
        <item>Persian</item>
        <item>Psyduck</item>
        <item>Golduck</item>
        <item>Mankey</item>
        <item>Primeape</item>
        <item>Growlithe</item>
        <item>Arcanine</item>
        <item>Poliwag</item>
        <item>Poliwhirl</item>
        <item>Poliwrath</item>
        <item>Abra</item>
        <item>Kadabra</item>
        <item>Alakazam</item>
        <item>Machop</item>
        <item>Machoke</item>
        <item>Machamp</item>
        <item>Bellsprout</item>
        <item>Weepinbell</item>
        <item>Victreebel</item>
        <item>Tentacool</item>
        <item>Tentacruel</item>
        <item>Geodude</item>
        <item>Graveler</item>
        <item>Golem</item>
        <item>Ponyta</item>
        <item>Rapidash</item>
        <item>Slowpoke</item>
        <item>Slowbro</item>
        <item>Magnemite</item>
        <item>Magneton</item>
        <item>Farfetch\'d</item>
        <item>Doduo</item>
        <item>Dodrio</item>
        <item>Seel</item>
        <item>Dewgong</item>
        <item>Grimer</item>
        <item>Muk</item>
        <item>Shellder</item>
        <item>Cloyster</item>
        <item>Gastly</item>
        <item>Haunter</item>
        <item>Gengar</item>
        <item>Onix</item>
        <item>Drowzee</item>
        <item>Hypno</item>
        <item>Krabby</item>
        <item>Kingler</item>
        <item>Voltorb</item>
        <item>Electrode</item>
        <item>Exeggcute</item>
        <item>Exeggutor</item>
        <item>Cubone</item>
        <item>Marowak</item>
        <item>Hitmonlee</item>
        <item>Hitmonchan</item>
        <item>Lickitung</item>
        <item>Koffing</item>
        <item>Weezing</item>
        <item>Rhyhorn</item>
        <item>Rhydon</item>
        <item>Chansey</item>
        <item>Tangela</item>
        <item>Kangaskhan</item>
        <item>Horsea</item>
        <item>Seadra</item>
        <item>Goldeen</item>
        <item>Seaking</item>
        <item>Staryu</item>
        <item>Starmie</item>
        <item>Mr. Mime</item>
        <item>Scyther</item>
        <item>Jynx</item>
        <item>Electabuzz</item>
        <item>Magmar</item>
        <item>Pinsir</item>
        <item>Tauros</item>
        <item>Magikarp</item>
        <item>Gyarados</item>
        <item>Lapras</item>
        <item>Ditto</item>
        <item>Eevee</item>
        <item>Vaporeon</item>
        <item name="pokemon135">Jolteon</item>
        <item>Flareon</item>
        <item>Porygon</item>
        <item name="pokemon138">Omanyte</item>
        <item>Omastar</item>
        <item>Kabuto</item>
        <item name="pokemon141">Kabutops</item>
        <item>Aerodactyl</item>
        <item>Snorlax</item>
        <item>Articuno</item>
        <item name="pokemon145">Zapdos</item>
        <item>Moltres</item>
        <item>Dratini</item>
        <item>Dragonair</item>
        <item name="pokemon149">Dragonite</item>
        <item>Mewtwo</item>
        <item>Mew</item>
    </string-array>

    <string name="welcome_message">Welcome to GoIV!\n\nInstructions:\n1. Enter your trainer level below\n2. Press the start button and allow screen capture\n3. Open up your desired Pokémon in \'Pokémon Go\'\n4. Tap the IV Button to scan the Pokémon\n5. Adjust the scanned data if necessary\n6. Check IV!</string>
    <string name="goiv_is_open_source">GoIV is open source!\ngithub.com/farkam135/GoIV\nreddit.com/r/GoIV</string>
    <string name="trainer_level">Trainer Level</string>

    <string name="pokemon_name">Pokémon name:</string>
    <string name="cp">CP</string>
    <string name="hp">HP</string>
    <string name="use_the_slider_below_to_align_the_arc">Use the slider below to align the arc</string>
    <string name="cancel">Cancel</string>
    <string name="check_iv">Check IV</string>
    <string name="main_not_numeric">%1$s is not a number.</string>
    <string name="main_invalide_trainerlvl">Invalid Trainer Level!</string>
    <string name="notification_title">GoIV Running - Level %1$s</string>
    <string name="notification_text">Tap to open</string>
    <string name="ivtext_title">Your lvl %1$s, CP %2$s, HP %3$s %4$s can be:</string>
    <string name="ivtext_possibilities">%1$s more possibilities...</string>
    <string name="ivtext_no_possibilities">No possibilities, please check your stats again!</string>
    <string name="ivtext_iv">Min: %1$s%% Average: %2$.2f%% Max: %3$s%%\n</string>
    <string name="ivtext_evolve">Can be evolved into %1$s:\n</string>
    <string name="ivtext_evolve_further">Can be further evolved into %1$s:</string>
    <string name="ivtext_many_possibilities">There are too many possibilities for this pokemon. Try powering it up!</string>
    <string name="ivtext_max_lvl_cost">Cost to reach lvl %1$s:</string>
    <string name="ivtext_max_lvl_cost2">Candy: %1$s Stardust: %2$s</string>
    <string name="main_battery_saver">Battery Saver (Screenshot to Scan)</string>
    <string name="ivtext_cp_lvl">CP at lvl %1$s: %2$s - %3$s</string>
    <string name="ivtext_stats">Atk: %1$02d Def: %2$02d Sta: %3$02d — %4$3d%%</string>
    <string name="close">Close</string>
    <string name="main_permission">Grant Permissions</string>
    <string name="main_start">Start</string>
    <string name="main_stop">Stop</string>
    <string name="battery_saver_setup">Battery Saver Setup</string>
    <string name="battery_saver_instructions">Your screenshot directory cannot be found. In order to help GoIV detect your screenshot directory please follow the steps below:\n1.Tap \'Setup\' on this message\n2.Take a screenshot\n3.Wait for further notice.</string>
    <string name="setup">Setup</string>
    <string name="take_screenshot">Take a screenshot</string>
    <string name="screenshot_dir_found">Screenshot Directory Set:\n%1$s</string>
    <string name="done">Done</string>
    <string name="back">Back</string>
<<<<<<< HEAD
    <string name="accept_screen_capture">Accept Screen Capture</string>
=======

    <string name="launch_pokemon_go_setting_title">Launch Pokemon Go</string>
    <string name="launch_pokemon_go_setting_summary">Switch to Pokemon Go when the start button is clicked</string>
    <string name="confirmation_dialog_setting_title">Confirmation dialog</string>
    <string name="confirmation_dialog_setting_summary">Allow editing of pokemon information before calculating IV</string>
    <string name="delete_screenshots_setting_title">Delete screenshots</string>
    <string name="delete_screenshots_setting_summary">Automatically delete screenshots taken by GoIV</string>
    <string name="copy_to_clipboard_setting_title">Copy to clipboard</string>
    <string formatted="false" name="copy_to_clipboard_setting_summary">Copy worst IV% - best IV% to clipboard when the check IV button is clicked</string>
    <string name="send_crash_reports_setting_title">Send crash reports</string>
    <string name="send_crash_reports_setting_summary">Help the developers improve the application by sending anonymous crash-related information to them</string>
    <string name="auto_update_setting_title">Auto-update</string>
    <string name="auto_update_setting_summary">Automatically check for updates when the app starts up</string>
    <string name="check_for_update_setting_title">Check for update</string>
    <string name="check_for_update_setting_summary">See if an update is available</string>
>>>>>>> 35de21f1
</resources><|MERGE_RESOLUTION|>--- conflicted
+++ resolved
@@ -197,10 +197,7 @@
     <string name="screenshot_dir_found">Screenshot Directory Set:\n%1$s</string>
     <string name="done">Done</string>
     <string name="back">Back</string>
-<<<<<<< HEAD
     <string name="accept_screen_capture">Accept Screen Capture</string>
-=======
-
     <string name="launch_pokemon_go_setting_title">Launch Pokemon Go</string>
     <string name="launch_pokemon_go_setting_summary">Switch to Pokemon Go when the start button is clicked</string>
     <string name="confirmation_dialog_setting_title">Confirmation dialog</string>
@@ -215,5 +212,4 @@
     <string name="auto_update_setting_summary">Automatically check for updates when the app starts up</string>
     <string name="check_for_update_setting_title">Check for update</string>
     <string name="check_for_update_setting_summary">See if an update is available</string>
->>>>>>> 35de21f1
 </resources>