--- conflicted
+++ resolved
@@ -1,4 +1,4 @@
-<resources>
+﻿<resources>
     <string name="app_name" translatable="false">GoIV</string>
     <string name="drawer_open">Open navigation drawer</string>
     <string name="drawer_close">Close navigation drawer</string>
@@ -197,7 +197,6 @@
     <string name="take_screenshot">Take a screenshot</string>
     <string name="screenshot_dir_found">Screenshot Directory Set:\n%1$s</string>
     <string name="done">Done</string>
-<<<<<<< HEAD
 
     <string name="launch_pokemon_go_setting_title">Launch Pokemon Go</string>
     <string name="launch_pokemon_go_setting_summary">Switch to Pokemon Go when the start button is clicked</string>
@@ -213,7 +212,5 @@
     <string name="auto_update_setting_summary">Automatically check for updates when the app starts up</string>
     <string name="check_for_update_setting_title">Check for update</string>
     <string name="check_for_update_setting_summary">See if an update is available</string>
-=======
     <string name="back">Back</string>
->>>>>>> 048c5d6b
 </resources>