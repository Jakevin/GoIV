--- conflicted
+++ resolved
@@ -59,8 +59,6 @@
             android:text="@string/main_start"
             android:textSize="18sp"/>
 
-
-<<<<<<< HEAD
         <TextView
             android:id="@+id/main_instructions"
             android:layout_width="wrap_content"
@@ -96,7 +94,4 @@
         </LinearLayout>
 
     </LinearLayout>
-</ScrollView>
-=======
-</android.support.constraint.ConstraintLayout>
->>>>>>> a9000b10
+</ScrollView>