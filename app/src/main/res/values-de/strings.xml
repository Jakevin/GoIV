--- conflicted
+++ resolved
@@ -13,16 +13,6 @@
     <string name="notification_title">GoIV läuft - Level %1$s</string>
     <string name="notification_text">Drücke zum Öffnen</string>
     <string name="main_not_numeric">%1$s ist keine Zahl.</string>
-<<<<<<< HEAD
-    <string name="ivtext_no_possibilities">Keine Möglichkeiten, bitte überprüfe deine Stats!</string>
-    <string name="ivtext_evolve_further">Kann danach zu %1$s entwickelt werden:</string>
-    <string name="ivtext_many_possibilities">Es gibt zu viele Möglichkeiten für dieses Pokémon. Versuch es zu verbessern!</string>
-    <string name="ivtext_max_lvl_cost">Kosten um Lvl %1$s zu erreichen:</string>
-    <string name="ivtext_max_lvl_cost2">Bonbons: %1$s Sternenstaub: %2$s</string>
-    <string name="main_battery_saver">Batteriesparmodus (Screenshot zum Scannen)</string>
-    <string name="ivtext_cp_lvl">WP bei Lvl %1$s: %2$s - %3$s</string>
-=======
->>>>>>> 21e27053
     <string name="close">Schließen</string>
     <string name="main_permission">Berechtigungen erteilen</string>
     <string name="main_start">Starten</string>
