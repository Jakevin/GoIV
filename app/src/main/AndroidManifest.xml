<?xml version="1.0" encoding="utf-8"?>
<manifest xmlns:android="http://schemas.android.com/apk/res/android"
          package="com.kamron.pogoiv">

    <uses-permission android:name="android.permission.SYSTEM_ALERT_WINDOW" />
    <uses-permission android:name="android.permission.WRITE_EXTERNAL_STORAGE"/>
    <uses-permission android:name="android.permission.READ_EXTERNAL_STORAGE"/>

    <compatible-screens>
        <!-- all small size screens -->
        <screen android:screenSize="small" android:screenDensity="xhdpi" />
        <screen android:screenSize="small" android:screenDensity="xxhdpi" />
        <screen android:screenSize="small" android:screenDensity="xxxhdpi" />
        <screen android:screenSize="small" android:screenDensity="420"  />
        <screen android:screenSize="small" android:screenDensity="480"  />
        <screen android:screenSize="small" android:screenDensity="560"  />
        <!-- all normal size screens -->
        <screen android:screenSize="normal" android:screenDensity="xhdpi" />
        <screen android:screenSize="normal" android:screenDensity="xxhdpi" />
        <screen android:screenSize="normal" android:screenDensity="xxxhdpi" />
        <screen android:screenSize="normal" android:screenDensity="420"  />
        <screen android:screenSize="normal" android:screenDensity="480"  />
        <screen android:screenSize="normal" android:screenDensity="560"  />
        <!-- all large size screens -->
        <screen android:screenSize="large" android:screenDensity="xhdpi" />
        <screen android:screenSize="large" android:screenDensity="xxhdpi" />
        <screen android:screenSize="large" android:screenDensity="xxxhdpi" />
        <screen android:screenSize="large" android:screenDensity="420"  />
        <screen android:screenSize="large" android:screenDensity="480"  />
        <screen android:screenSize="large" android:screenDensity="560"  />
        <!-- all xlarge size screens -->
        <screen android:screenSize="xlarge" android:screenDensity="xhdpi" />
        <screen android:screenSize="xlarge" android:screenDensity="xxhdpi" />
        <screen android:screenSize="xlarge" android:screenDensity="xxxhdpi" />
        <screen android:screenSize="xlarge" android:screenDensity="420"  />
        <screen android:screenSize="xlarge" android:screenDensity="480"  />
        <screen android:screenSize="xlarge" android:screenDensity="560"  />
    </compatible-screens>

    <application
        android:name=".PoGoApplication"
        android:allowBackup="true"
        android:icon="@mipmap/ic_launcher"
        android:label="@string/app_name"
        android:supportsRtl="true"
        android:theme="@style/AppTheme">

        <activity android:name=".MainActivity" android:launchMode="singleTop"
            android:screenOrientation="portrait"
            android:configChanges="orientation|keyboardHidden">
            <intent-filter>
                <action android:name="android.intent.action.MAIN" />

                <category android:name="android.intent.category.LAUNCHER" />
            </intent-filter>
        </activity>

<<<<<<< HEAD
        <activity
            android:name=".SettingsActivity"
            android:label="Settings"
            android:parentActivityName=".MainActivity"
            android:screenOrientation="portrait" />
=======
        <activity android:name=".ShareHandlerActivity" android:theme="@android:style/Theme.Translucent.NoTitleBar">
            <intent-filter>
                <action android:name="android.intent.action.SEND" />
                <category android:name="android.intent.category.DEFAULT" />
                <data android:mimeType="image/*" />
            </intent-filter>
        </activity>
>>>>>>> 048c5d6b

        <service
            android:name="com.kamron.pogoiv.Pokefly"
            android:exported="true" />

        <meta-data
            android:name="io.fabric.ApiKey"
            android:value="PLACEHOLDER" />

    </application>

</manifest><|MERGE_RESOLUTION|>--- conflicted
+++ resolved
@@ -55,13 +55,12 @@
             </intent-filter>
         </activity>
 
-<<<<<<< HEAD
         <activity
             android:name=".SettingsActivity"
             android:label="Settings"
             android:parentActivityName=".MainActivity"
             android:screenOrientation="portrait" />
-=======
+
         <activity android:name=".ShareHandlerActivity" android:theme="@android:style/Theme.Translucent.NoTitleBar">
             <intent-filter>
                 <action android:name="android.intent.action.SEND" />
@@ -69,7 +68,6 @@
                 <data android:mimeType="image/*" />
             </intent-filter>
         </activity>
->>>>>>> 048c5d6b
 
         <service
             android:name="com.kamron.pogoiv.Pokefly"
