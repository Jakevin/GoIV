package com.kamron.pogoiv;

import android.animation.Animator;
import android.animation.ObjectAnimator;
import android.app.Activity;
import android.app.Notification;
import android.app.PendingIntent;
import android.app.Service;
import android.content.BroadcastReceiver;
import android.content.ClipData;
import android.content.ClipboardManager;
import android.content.Context;
import android.content.Intent;
import android.content.IntentFilter;
import android.content.SharedPreferences;
import android.graphics.Bitmap;
import android.graphics.Color;
import android.graphics.PixelFormat;
import android.graphics.drawable.Drawable;
import android.net.Uri;
import android.os.Build;
import android.os.Handler;
import android.os.IBinder;
import android.provider.MediaStore;
import android.support.annotation.ColorInt;
import android.support.annotation.ColorRes;
import android.support.annotation.DrawableRes;
import android.support.v4.content.LocalBroadcastManager;
import android.support.v7.widget.DefaultItemAnimator;
import android.support.v7.widget.LinearLayoutManager;
import android.support.v7.widget.RecyclerView;
import android.util.DisplayMetrics;
import android.view.Gravity;
import android.view.LayoutInflater;
import android.view.MotionEvent;
import android.view.View;
import android.view.WindowManager;
import android.widget.AdapterView;
import android.widget.ArrayAdapter;
import android.widget.AutoCompleteTextView;
import android.widget.Button;
import android.widget.CheckBox;
import android.widget.EditText;
import android.widget.ImageView;
import android.widget.LinearLayout;
import android.widget.SeekBar;
import android.widget.Spinner;
import android.widget.TextView;
import android.widget.Toast;

import com.kamron.pogoiv.logic.CPRange;
import com.kamron.pogoiv.logic.Data;
import com.kamron.pogoiv.logic.IVCombination;
import com.kamron.pogoiv.logic.IVScanResult;
import com.kamron.pogoiv.logic.PokeInfoCalculator;
import com.kamron.pogoiv.logic.Pokemon;
import com.kamron.pogoiv.logic.PokemonNameCorrector;
import com.kamron.pogoiv.logic.ScanContainer;
import com.kamron.pogoiv.logic.ScanResult;
import com.kamron.pogoiv.logic.UpgradeCost;
import com.kamron.pogoiv.widgets.IVResultsAdapter;
import com.kamron.pogoiv.widgets.PokemonSpinnerAdapter;

import java.io.File;
import java.util.ArrayList;
import java.util.Map;
import java.util.Timer;
import java.util.TimerTask;

import butterknife.BindView;
import butterknife.ButterKnife;
import butterknife.OnClick;
import io.apptik.widget.MultiSlider;

/**
 * Currently, the central service in Pokemon Go, dealing with everything except
 * the initial activity.
 * Created by Kamron on 7/25/2016.
 */

public class Pokefly extends Service {

    private static final String ACTION_SEND_INFO = "com.kamron.pogoiv.ACTION_SEND_INFO";

    private static final String KEY_TRAINER_LEVEL = "key_trainer_level";
    private static final String KEY_STATUS_BAR_HEIGHT = "key_status_bar_height";
    private static final String KEY_BATTERY_SAVER = "key_battery_saver";
    private static final String KEY_SCREENSHOT_URI = "key_screenshot_uri";

    private static final String KEY_SEND_INFO_NAME = "key_send_info_name";
    private static final String KEY_SEND_INFO_CANDY = "key_send_info_candy";
    private static final String KEY_SEND_INFO_HP = "key_send_info_hp";
    private static final String KEY_SEND_INFO_CP = "key_send_info_cp";
    private static final String KEY_SEND_INFO_LEVEL = "key_send_info_level";
    private static final String KEY_SEND_SCREENSHOT_DIR = "key_send_screenshot_dir";

    private static final String ACTION_PROCESS_BITMAP = "com.kamron.pogoiv.PROCESS_BITMAP";
    private static final String KEY_BITMAP = "bitmap";
    private static final String KEY_SS_FILE = "ss-file";

    private static final String PREF_USER_CORRECTIONS = "com.kamron.pogoiv.USER_CORRECTIONS";

    private static final int NOTIFICATION_REQ_CODE = 8959;

    private int trainerLevel = -1;
    private boolean batterySaver = false;
    private Uri screenshotUri;
    private String screenshotDir;

    private boolean receivedInfo = false;

    private WindowManager windowManager;
    private DisplayMetrics displayMetrics;
    private ClipboardManager clipboard;
    private SharedPreferences sharedPref;
    private ScreenGrabber screen;
    private OcrHelper ocr;

    private Timer timer;
    private int areaX1;
    private int areaY1;
    private int areaX2;
    private int areaY2;


    private boolean infoShownSent = false;
    private boolean infoShownReceived = false;
    private boolean ivButtonShown = false;

    private ImageView ivButton;
    private ImageView arcPointer;
    private LinearLayout infoLayout;

    private PokeInfoCalculator pokeInfoCalculator;

    //results pokemon picker auto complete
    @BindView(R.id.autoCompleteTextView1)
    AutoCompleteTextView autoCompleteTextView1;

    @BindView(R.id.pokePickerToggleSpinnerVsInput)
    Button pokePickerToggleSpinnerVsInput;


    private PokemonSpinnerAdapter pokeInputSpinnerAdapter;
    @BindView(R.id.spnPokemonName)
    Spinner pokeInputSpinner;

    @BindView(R.id.tvSeeAllPossibilities)
    TextView seeAllPossibilities;
    @BindView(R.id.etCp)
    EditText pokemonCPEdit;
    @BindView(R.id.etHp)
    EditText pokemonHPEdit;
    @BindView(R.id.sbArcAdjust)
    SeekBar arcAdjustBar;
    @BindView(R.id.llButtonsInitial)
    LinearLayout initialButtonsLayout;
    @BindView(R.id.llButtonsOnCheck)
    LinearLayout onCheckButtonsLayout;


    @BindView(R.id.appraisalIvRange)
    Spinner appraisalIvRange;
    @BindView(R.id.appraisalPercentageRange)
    Spinner appraisalPercentageRange;

    // Layouts
    @BindView(R.id.inputBox)
    LinearLayout inputBox;
    @BindView(R.id.resultsBox)
    LinearLayout resultsBox;
    @BindView(R.id.expandedResultsBox)
    LinearLayout expandedResultsBox;
    @BindView(R.id.allPossibilitiesBox)
    LinearLayout allPossibilitiesBox;


    @BindView(R.id.appraisalBox)
    LinearLayout appraisalBox;

    // Result data
    private PokemonSpinnerAdapter extendedEvolutionSpinnerAdapter;

    @BindView(R.id.extendedEvolutionSpinner)
    Spinner extendedEvolutionSpinner;

    @BindView(R.id.resultsMinPercentage)
    TextView resultsMinPercentage;
    @BindView(R.id.resultsAvePercentage)
    TextView resultsAvePercentage;
    @BindView(R.id.resultsMaxPercentage)
    TextView resultsMaxPercentage;
    @BindView(R.id.resultsPokemonLevel)
    TextView resultsPokemonLevel;
    @BindView(R.id.exResCandy)
    TextView exResCandy;
    @BindView(R.id.exResLevel)
    TextView exResLevel;
    @BindView(R.id.resultsPokemonName)
    TextView resultsPokemonName;
    @BindView(R.id.resultsCombinations)
    TextView resultsCombinations;
    @BindView(R.id.exResultCP)
    TextView exResultCP;
    @BindView(R.id.exResStardust)
    TextView exResStardust;
    @BindView(R.id.exResPrevScan)
    TextView exResPrevScan;
    @BindView(R.id.exResCompare)
    TextView exResCompare;
    @BindView(R.id.resultsMoreInformationText)
    TextView resultsMoreInformationText;
    @BindView(R.id.expandedLevelSeekbar)
    SeekBar expandedLevelSeekbar;
    @BindView(R.id.expandedLevelSeekbarBackground)
    MultiSlider expandedLevelSeekbarBackground;
    @BindView(R.id.llSingleMatch)
    LinearLayout llSingleMatch;
    @BindView(R.id.tvAvgIV)
    TextView tvAvgIV;
    @BindView(R.id.resultsAttack)
    TextView resultsAttack;
    @BindView(R.id.resultsDefense)
    TextView resultsDefense;
    @BindView(R.id.resultsHP)
    TextView resultsHP;
    @BindView(R.id.llMaxIV)
    LinearLayout llMaxIV;
    @BindView(R.id.llMinIV)
    LinearLayout llMinIV;
    @BindView(R.id.llMultipleIVMatches)
    LinearLayout llMultipleIVMatches;
    @BindView(R.id.refine_by_last_scan)
    LinearLayout refine_by_last_scan;

    @BindView(R.id.inputAppraisalExpandBox)
    TextView inputAppraisalExpandBox;


    @BindView(R.id.rvResults)
    RecyclerView rvResults;

    // Refine by appraisal
    @BindView(R.id.attCheckbox)
    CheckBox attCheckbox;
    @BindView(R.id.defCheckbox)
    CheckBox defCheckbox;
    @BindView(R.id.staCheckbox)
    CheckBox staCheckbox;


    private String pokemonName;
    private String candyName;
    private int pokemonCP;
    private int pokemonHP;
    private double estimatedPokemonLevel = 1.0;

    private PokemonNameCorrector corrector;

    private final WindowManager.LayoutParams arcParams = new WindowManager.LayoutParams(
            WindowManager.LayoutParams.WRAP_CONTENT,
            WindowManager.LayoutParams.WRAP_CONTENT,
            WindowManager.LayoutParams.TYPE_PHONE,
            WindowManager.LayoutParams.FLAG_NOT_FOCUSABLE | WindowManager.LayoutParams.FLAG_LAYOUT_NO_LIMITS,
            PixelFormat.TRANSLUCENT);
    private int pointerHeight = 0;
    private int pointerWidth = 0;
    private int statusBarHeight = 0;

    private final WindowManager.LayoutParams layoutParams = new WindowManager.LayoutParams(
            WindowManager.LayoutParams.MATCH_PARENT,
            WindowManager.LayoutParams.WRAP_CONTENT,
            WindowManager.LayoutParams.TYPE_PHONE,
            WindowManager.LayoutParams.FLAG_LAYOUT_IN_SCREEN | WindowManager.LayoutParams.SOFT_INPUT_ADJUST_PAN,
            PixelFormat.TRANSPARENT);

    private final WindowManager.LayoutParams ivButtonParams = new WindowManager.LayoutParams(
            WindowManager.LayoutParams.WRAP_CONTENT,
            WindowManager.LayoutParams.WRAP_CONTENT,
            WindowManager.LayoutParams.TYPE_PHONE,
            WindowManager.LayoutParams.FLAG_NOT_FOCUSABLE,
            PixelFormat.TRANSLUCENT);

    public static Intent createIntent(Activity activity, int trainerLevel, int statusBarHeight, boolean batterySaver,
                                      String screenshotDir, Uri screenshotUri) {
        Intent intent = new Intent(activity, Pokefly.class);
        intent.putExtra(KEY_TRAINER_LEVEL, trainerLevel);
        intent.putExtra(KEY_STATUS_BAR_HEIGHT, statusBarHeight);
        intent.putExtra(KEY_BATTERY_SAVER, batterySaver);
        if (!screenshotDir.isEmpty()) {
            intent.putExtra(KEY_SCREENSHOT_URI, screenshotUri.toString());
        }
        return intent;
    }

    public static Intent createNoInfoIntent() {
        return new Intent(ACTION_SEND_INFO);
    }

    public static void populateInfoIntent(Intent intent, ScanResult scanResult, String filePath) {
        intent.putExtra(KEY_SEND_INFO_NAME, scanResult.getPokemonName());
        intent.putExtra(KEY_SEND_INFO_CANDY, scanResult.getCandyName());
        intent.putExtra(KEY_SEND_INFO_HP, scanResult.getPokemonHP());
        intent.putExtra(KEY_SEND_INFO_CP, scanResult.getPokemonCP());
        intent.putExtra(KEY_SEND_INFO_LEVEL, scanResult.getEstimatedPokemonLevel());
        if (!filePath.isEmpty()) {
            intent.putExtra(KEY_SEND_SCREENSHOT_DIR, filePath);
        }
    }

    public static Intent createProcessBitmapIntent(Bitmap bitmap, String file) {
        Intent intent = new Intent(ACTION_PROCESS_BITMAP);
        intent.putExtra(KEY_BITMAP, bitmap);
        intent.putExtra(KEY_SS_FILE, file);
        return intent;
    }

    @Override
    public IBinder onBind(Intent intent) {
        // TODO Auto-generated method stub
        return null;
    }

    @Override
    public void onCreate() {
        super.onCreate();
        displayMetrics = this.getResources().getDisplayMetrics();
        initOcr();
        windowManager = (WindowManager) getSystemService(WINDOW_SERVICE);
        clipboard = (ClipboardManager) getSystemService(CLIPBOARD_SERVICE);

        LocalBroadcastManager.getInstance(this).registerReceiver(displayInfo, new IntentFilter(ACTION_SEND_INFO));
        LocalBroadcastManager.getInstance(this).registerReceiver(processBitmap,
                new IntentFilter(ACTION_PROCESS_BITMAP));
        pokeInfoCalculator = PokeInfoCalculator.getInstance(
                getResources().getStringArray(R.array.Pokemon),
                getResources().getIntArray(R.array.attack),
                getResources().getIntArray(R.array.defense),
                getResources().getIntArray(R.array.stamina),
                getResources().getIntArray(R.array.DevolutionNumber),
                getResources().getIntArray(R.array.evolutionCandyCost));
        sharedPref = getSharedPreferences(PREF_USER_CORRECTIONS, Context.MODE_PRIVATE);
        corrector = initCorrectorFromPrefs(pokeInfoCalculator, sharedPref);
    }

    @SuppressWarnings("unchecked")
    private static PokemonNameCorrector initCorrectorFromPrefs(PokeInfoCalculator pokeInfoCalculator,
                                                               SharedPreferences sharedPref) {
        return new PokemonNameCorrector(pokeInfoCalculator, (Map<String, String>) sharedPref.getAll());
    }

    @Override
    public int onStartCommand(Intent intent, int flags, int startId) {
        if (intent != null && intent.hasExtra(KEY_TRAINER_LEVEL)) {
            trainerLevel = intent.getIntExtra(KEY_TRAINER_LEVEL, 1);
            statusBarHeight = intent.getIntExtra(KEY_STATUS_BAR_HEIGHT, 0);
            batterySaver = intent.getBooleanExtra(KEY_BATTERY_SAVER, false);
            if (intent.hasExtra(KEY_SCREENSHOT_URI)) {
                screenshotUri = Uri.parse(intent.getStringExtra(KEY_SCREENSHOT_URI));
            }
            makeNotification(this);
            createInfoLayout();
            createIVButton();
            createArcPointer();
            createArcAdjuster();
            /* Assumes MainActivity initialized ScreenGrabber before starting this service. */
            if (!batterySaver) {
                screen = ScreenGrabber.getInstance();
                startPeriodicScreenScan();
            }
        }

        return START_STICKY;
    }

    private void startPeriodicScreenScan() {
        areaX1 = Math.round(displayMetrics.widthPixels / 24);  // these values used to get "white" left of "power up"
        areaY1 = (int) Math.round(displayMetrics.heightPixels / 1.24271845);
        areaX2 = (int) Math.round(
                displayMetrics.widthPixels / 1.15942029);  // these values used to get greenish color in transfer button
        areaY2 = (int) Math.round(displayMetrics.heightPixels / 1.11062907);
        final Handler handler = new Handler();
        timer = new Timer();
        TimerTask doAsynchronousTask = new TimerTask() {
            @Override
            public void run() {
                handler.post(new Runnable() {
                    public void run() {
                        scanPokemonScreen();
                    }
                });
            }
        };
        timer.schedule(doAsynchronousTask, 0, 750);
    }

    /**
     * scanPokemonScreen
     * Scans the device screen to check area1 for the white and area2 for the transfer button.
     * If both exist then the user is on the pokemon screen.
     */
    private void scanPokemonScreen() {
        Bitmap bmp = screen.grabScreen();
        if (bmp == null) {
            return;
        }

        if (bmp.getHeight() > bmp.getWidth()) {
            boolean shouldShow = bmp.getPixel(areaX1, areaY1) == Color.rgb(250, 250, 250)
                    && bmp.getPixel(areaX2, areaY2) == Color.rgb(28, 135, 150);
            setIVButtonDisplay(shouldShow);
        }
        bmp.recycle();
    }

    private boolean infoLayoutArcPointerVisible = false;

    private void showInfoLayoutArcPointer() {
        if (!infoLayoutArcPointerVisible && arcPointer != null && infoLayout != null) {
            infoLayoutArcPointerVisible = true;
            windowManager.addView(arcPointer, arcParams);
            windowManager.addView(infoLayout, layoutParams);
        }
    }

    private void hideInfoLayoutArcPointer() {
        if (infoLayoutArcPointerVisible) {
            windowManager.removeView(arcPointer);
            windowManager.removeView(infoLayout);
            infoLayoutArcPointerVisible = false;
        }
    }

    @Override
    public void onDestroy() {
        if (!batterySaver) {
            timer.cancel();
        }

        super.onDestroy();
        setIVButtonDisplay(false);
        hideInfoLayoutArcPointer();
        stopForeground(true);
        LocalBroadcastManager.getInstance(this).unregisterReceiver(displayInfo);
        LocalBroadcastManager.getInstance(this).unregisterReceiver(processBitmap);

        ocr.exit();
        //Now ocr contains an invalid instance hence let's clear it.
        ocr = null;
    }

    /**
     * Creates the GoIV notification.
     */
    private void makeNotification(Context context) {
        Intent intent = new Intent(context, MainActivity.class);

        PendingIntent pendingIntent = PendingIntent.getActivity(context,
                NOTIFICATION_REQ_CODE, intent, PendingIntent.FLAG_UPDATE_CURRENT);

        Notification.Builder builder = new Notification.Builder(context)
                .setContentTitle(String.format(getString(R.string.notification_title), trainerLevel))
                .setContentText(getString(R.string.notification_text))
                .setSmallIcon(R.drawable.notification_icon)
                .setContentIntent(pendingIntent);
        Notification n = builder.build();

        n.flags |= Notification.FLAG_NO_CLEAR | Notification.FLAG_ONGOING_EVENT;
        startForeground(NOTIFICATION_REQ_CODE, n);
    }

    /**
     * Undeprecated version of getDrawable using the most appropriate underlying API.
     *
     * @param id ID of drawable to get
     * @return Desired drawable.
     */
    @SuppressWarnings("deprecation")
    private Drawable getDrawableC(@DrawableRes int id) {
        if (Build.VERSION.SDK_INT >= Build.VERSION_CODES.LOLLIPOP) {
            return getDrawable(id);
        } else {
            return getResources().getDrawable(id);
        }
    }

    /**
     * Undeprecated version of getColor using the most appropriate underlying API.
     *
     * @param id ID of color to get
     * @return Desired color.
     */
    @SuppressWarnings("deprecation")
    private @ColorInt int getColorC(@ColorRes int id) {
        if (Build.VERSION.SDK_INT >= Build.VERSION_CODES.M) {
            return getColor(id);
        } else {
            return getResources().getColor(id);
        }
    }

    /**
     * Creates the arc pointer view and sets all the variables required to accurately overlay
     * Pokemon Go's arc pointer.
     */
    private void createArcPointer() {
        arcParams.gravity = Gravity.TOP | Gravity.START;
        arcPointer = new ImageView(this);
        arcPointer.setImageResource(R.drawable.dot);

        Drawable dot = getDrawableC(R.drawable.dot);
        pointerHeight = dot.getIntrinsicHeight() / 2;
        pointerWidth = dot.getIntrinsicWidth() / 2;
    }


    /**
     * setArcPointer
     * Sets the arc pointer to the specified degree.
     *
     * @param pokeLevel The pokemon level to set the arc pointer to.
     */
    private void setArcPointer(double pokeLevel) {
        int index = Data.levelToLevelIdx(pokeLevel);
        arcParams.x = Data.arcX[index] - pointerWidth;
        arcParams.y = Data.arcY[index] - pointerHeight - statusBarHeight;
        //That is, (int) (arcCenter + (radius * Math.cos(angleInRadians))) and
        //(int) (arcInitialY + (radius * Math.sin(angleInRadians))).
        windowManager.updateViewLayout(arcPointer, arcParams);
    }

    /**
     * Creates the arc adjuster used to move the arc pointer in the scan screen.
     */
    private void createArcAdjuster() {
        arcAdjustBar.setMax(Data.trainerLevelToMaxPokeLevelIdx(trainerLevel));

        arcAdjustBar.setOnSeekBarChangeListener(new SeekBar.OnSeekBarChangeListener() {
            @Override
            public void onProgressChanged(SeekBar seekBar, int progress, boolean fromUser) {
                estimatedPokemonLevel = Data.levelIdxToLevel(progress);
                setArcPointer(estimatedPokemonLevel);
            }

            @Override
            public void onStartTrackingTouch(SeekBar seekBar) {
            }

            @Override
            public void onStopTrackingTouch(SeekBar seekBar) {
            }
        });
    }

    /**
     * Creates the IV Button view.
     */
    private void createIVButton() {
        ivButton = new ImageView(this);
        ivButton.setImageResource(R.drawable.button);

        ivButtonParams.gravity = Gravity.BOTTOM | Gravity.START;
        ivButtonParams.x = dpToPx(20);
        ivButtonParams.y = dpToPx(15);

        ivButton.setOnTouchListener(new View.OnTouchListener() {
            @Override
            public boolean onTouch(View v, MotionEvent event) {
                if (event.getAction() == MotionEvent.ACTION_UP) {
                    setIVButtonDisplay(false);
                    takeScreenshot();
                    receivedInfo = false;
                    infoShownSent = true;
                    infoShownReceived = false;
                }
                return false;
            }
        });
    }

    /**
     * creates the info layout which contains all the scanned data views and allows for correction.
     */
    private void createInfoLayout() {

        LayoutInflater inflater = (LayoutInflater) getSystemService(LAYOUT_INFLATER_SERVICE);
        infoLayout = (LinearLayout) inflater.inflate(R.layout.dialog_info_window, null);
        layoutParams.gravity = Gravity.CENTER | Gravity.BOTTOM;
        ButterKnife.bind(this, infoLayout);

        createInputLayout();
        createResultLayout();
        createAllIvLayout();
    }

    /**
     * Creates and initializes the components in the "screen" in he floating dialog that shows all possible iv
     * combinations.
     */
    private void createAllIvLayout() {
        // Setting up Recyclerview for further use.
        LinearLayoutManager layoutManager = new LinearLayoutManager(this);
        rvResults.hasFixedSize();

        rvResults.setLayoutManager(layoutManager);
        rvResults.setItemAnimator(new DefaultItemAnimator());

    }

    /**
     * Creates and initializes the components in the first "screen" in the floating dialog, the input dialog.
     */
    private void createInputLayout() {
        pokeInputSpinnerAdapter = new PokemonSpinnerAdapter(this, R.layout.spinner_pokemon, new ArrayList<Pokemon>());
        pokeInputSpinner.setAdapter(pokeInputSpinnerAdapter);

        initializePokemonAutoCompleteTextView();

        populateTeamAppraisalSpinners();
    }

    /**
     * Creates and initializes the components in the second "screen" in the floating dialog, the result dialog.
     */
    private void createResultLayout() {
        createExtendedResultEvolutionSpinner();
        createExtendedResultLevelSeekbar();
    }

    /**
     * Creates and initializes the level seekbarr in the evolution and powerup prediction section in the results
     * screen.
     */
    private void createExtendedResultLevelSeekbar() {
        expandedLevelSeekbar.setOnSeekBarChangeListener(new SeekBar.OnSeekBarChangeListener() {
            @Override
            public void onProgressChanged(SeekBar seekBar, int i, boolean fromUser) {
                if (fromUser) {
                    populateAdvancedInformation(ScanContainer.scanContainer.currScan);
                }
            }

            @Override
            public void onStartTrackingTouch(SeekBar seekBar) {
            }

            @Override
            public void onStopTrackingTouch(SeekBar seekBar) {
            }
        });
    }

    /**
     * Creates and initializes the evolution spinner in the evolution and powerup prediction section in the results
     * screen.
     */
    private void createExtendedResultEvolutionSpinner() {
        //The evolution picker for seeing estimates of how much cp and cost a pokemon will have at a different evolution
        extendedEvolutionSpinnerAdapter = new PokemonSpinnerAdapter(this, R.layout.spinner_evolution,
                new ArrayList<Pokemon>());
        extendedEvolutionSpinner.setAdapter(extendedEvolutionSpinnerAdapter);

        extendedEvolutionSpinner.setOnItemSelectedListener(new AdapterView.OnItemSelectedListener() {
            @Override
            public void onItemSelected(AdapterView<?> parentView, View selectedItemView, int position, long id) {
                populateAdvancedInformation(ScanContainer.scanContainer.currScan);
            }

            @Override
            public void onNothingSelected(AdapterView<?> parentView) {
                populateAdvancedInformation(ScanContainer.scanContainer.currScan);
            }

        });

    }

    /**
     * Changes the text in the appraisal spinners depending on what team the user is on.
     */
    private void populateTeamAppraisalSpinners() {
        //Create the adapters for the spinners
        ArrayAdapter<CharSequence> adapterIvRange;
        ArrayAdapter<CharSequence> adapterPercentage;

        //Load the correct phrases from the text resources depending on what team is stored in app settings
        if (GoIVSettings.getInstance(getBaseContext()).playerTeam() == 0) {
            adapterIvRange = ArrayAdapter.createFromResource(this,
                    R.array.mystic_ivrange, R.layout.goiv_spinner_item);
            adapterPercentage = ArrayAdapter.createFromResource(this,
                    R.array.mystic_percentage, R.layout.goiv_spinner_item);

        } else if (GoIVSettings.getInstance(getBaseContext()).playerTeam() == 1) {
            adapterIvRange = ArrayAdapter.createFromResource(this,
                    R.array.valor_ivrange, R.layout.goiv_spinner_item);
            adapterPercentage = ArrayAdapter.createFromResource(this,
                    R.array.valor_percentage, R.layout.goiv_spinner_item);
        } else {
            adapterIvRange = ArrayAdapter.createFromResource(this,
                    R.array.instinct_ivrange, R.layout.goiv_spinner_item);
            adapterPercentage = ArrayAdapter.createFromResource(this,
                    R.array.instinct_percentage, R.layout.goiv_spinner_item);
        }

        appraisalIvRange.setAdapter(adapterIvRange);
        appraisalPercentageRange.setAdapter(adapterPercentage);


        appraisalIvRange.setOnItemSelectedListener(new AdapterView.OnItemSelectedListener() {
            @Override
            public void onItemSelected(AdapterView<?> parentView, View selectedItemView, int position, long id) {
            }

            @Override
            public void onNothingSelected(AdapterView<?> parentView) {
                //We don't want anything to happen when the user has selected an item that does not exist or the
                // spinner disappears, but interface requires implementation so here's an empty method.
            }
        });
        appraisalPercentageRange.setOnItemSelectedListener(new AdapterView.OnItemSelectedListener() {
            @Override
            public void onItemSelected(AdapterView<?> parentView, View selectedItemView, int position, long id) {
            }

            @Override
            public void onNothingSelected(AdapterView<?> parentView) {

            }
        });

    }

    @OnClick({R.id.pokePickerToggleSpinnerVsInput})
    /**
     * In the input screen, switches between the two methods the user has of picking pokemon - a dropdown list, or
     * typing
     */
    public void toggleSpinnerVsInput() {
        if (autoCompleteTextView1.getVisibility() == View.GONE) {
            autoCompleteTextView1.setVisibility(View.VISIBLE);
            autoCompleteTextView1.requestFocus();
            pokeInputSpinner.setVisibility(View.GONE);
        } else {
            resetToSpinner();
        }
    }

    private void resetToSpinner() {
        autoCompleteTextView1.setVisibility(View.GONE);
        pokeInputSpinner.setVisibility(View.VISIBLE);
    }

    private void toggleVisibility(TextView expanderText, LinearLayout expandedBox) {
        int boxVisibility;
        Drawable arrowDrawable;
        if (expandedBox.getVisibility() == View.VISIBLE) {
            boxVisibility = View.GONE;
            arrowDrawable = getDrawableC(R.drawable.arrow_collapse);
        } else {
            boxVisibility = View.VISIBLE;
            arrowDrawable = getDrawableC(R.drawable.arrow_expand);
        }
        expanderText.setCompoundDrawablesWithIntrinsicBounds(null, null, arrowDrawable, null);
        Animator arrowAnimator = ObjectAnimator.ofInt(arrowDrawable, "level", 0, 10000).setDuration(100);
        arrowAnimator.start();
        expandedBox.setVisibility(boxVisibility);
    }


    @OnClick({R.id.resultsMoreInformationText})
    public void toggleMoreResultsBox() {
        toggleVisibility(resultsMoreInformationText, expandedResultsBox);
    }

    @OnClick({R.id.inputAppraisalExpandBox})
    /**
     * Method called when user presses the text to expand the appraisal box on the input screen
     */
    public void toggleAppraisalBox() {
        toggleVisibility(inputAppraisalExpandBox, appraisalBox);
        moveOverlayUpOrDownToMatchAppraisalBox();
    }

    /**
     * Moves the overlay up or down.
     *
     * @param moveUp true if move up, false if move down
     */
    private void moveOverlay(Boolean moveUp) {
        WindowManager.LayoutParams newParams = (WindowManager.LayoutParams) infoLayout.getLayoutParams();
        if (moveUp) {
            newParams.gravity = Gravity.TOP;
        } else {
            newParams.gravity = Gravity.BOTTOM;
        }
        windowManager.updateViewLayout(infoLayout, newParams);
    }

    /**
     * Moves the entire overlay up if the appraisal box is visible.
     */
    private void moveOverlayUpOrDownToMatchAppraisalBox() {
        if (windowManager == null) {
            return; //do nothing if window is not initiated
        }
        if (infoLayout.getLayoutParams() == null) {
            return;
        }

        moveOverlay(appraisalBox.getVisibility() == View.VISIBLE);
    }

    private void adjustArcPointerBar(double estimatedPokemonLevel) {
        setArcPointer(estimatedPokemonLevel);
        arcAdjustBar.setProgress(Data.levelToLevelIdx(estimatedPokemonLevel));
    }

    @OnClick(R.id.btnDecrementLevel)
    public void decrementLevel() {
        if (estimatedPokemonLevel > 1.0) {
            estimatedPokemonLevel -= 0.5;
        }
        adjustArcPointerBar(estimatedPokemonLevel);
    }

    @OnClick(R.id.btnIncrementLevel)
    public void incrementLevel() {
        if (estimatedPokemonLevel < Data.trainerLevelToMaxPokeLevel(trainerLevel)) {
            estimatedPokemonLevel += 0.5;
        }
        adjustArcPointerBar(estimatedPokemonLevel);
    }

    @OnClick(R.id.btnIncrementLevelExpanded)
    public void incrementLevelExpanded() {
        expandedLevelSeekbar.setProgress(expandedLevelSeekbar.getProgress() + 1);
        populateAdvancedInformation(ScanContainer.scanContainer.currScan);
    }

    @OnClick(R.id.btnDecrementLevelExpanded)
    public void decrementLevelExpanded() {
        expandedLevelSeekbar.setProgress(expandedLevelSeekbar.getProgress() - 1);
        populateAdvancedInformation(ScanContainer.scanContainer.currScan);
    }

    /**
     * Parse numeric inputs.
     *
     * @return true if the numeric inputs are valid.
     */
    private boolean parseNumericInputs() {
        try {
            pokemonHP = Integer.parseInt(pokemonHPEdit.getText().toString());
            pokemonCP = Integer.parseInt(pokemonCPEdit.getText().toString());
        } catch (NumberFormatException e) {
            return false;
        }
        return true;
    }

    @OnClick(R.id.btnCheckIv)
    /**
     * Method called when user presses "check iv" in the input screen, which takes the user to the result screen
     */
    public void checkIv() {
        //warn user and stop calculation if scan/input failed/is wrong
        if (!parseNumericInputs()) {
            Toast.makeText(this, R.string.missing_inputs, Toast.LENGTH_SHORT).show();
            return;
        }
        deleteScreenshotIfIShould();

        Pokemon pokemon = interpretWhichPokemonUserInput();
        if (pokemon == null) {
            return;
        }

        rememberUserInputForPokemonNameIfNewNickname(pokemon);

        IVScanResult ivScanResult = pokeInfoCalculator.getIVPossibilities(pokemon, estimatedPokemonLevel, pokemonHP,
                pokemonCP);

        refineByAvailableAppraisalInfo(ivScanResult);

        // If no possible combinations, inform the user and abort.
        // However, if tooManyPossibilities, a zero count does *not* mean no possibilities.
        if (!ivScanResult.tooManyPossibilities && ivScanResult.getCount() == 0) {
            Toast.makeText(this, R.string.ivtext_no_possibilities, Toast.LENGTH_SHORT).show();
            return;
        }

        addToRangeToClipboardIfSettingOn(ivScanResult);
        populateResultsBox(ivScanResult);
        boolean enableCompare = ScanContainer.scanContainer.prevScan != null;
        exResCompare.setEnabled(enableCompare);
        exResCompare.setTextColor(getColorC(enableCompare ? R.color.colorPrimary : R.color.unimportantText));

        moveOverlay(false); //we dont want overlay to stay on top if user had appraisal box
        transitionOverlayViewFromInputToResults();
    }

    /**
     * Makes the input components invisible, and makes the result components visible.
     */
    private void transitionOverlayViewFromInputToResults() {
        resultsBox.setVisibility(View.VISIBLE);
        inputBox.setVisibility(View.GONE);

        initialButtonsLayout.setVisibility(View.GONE);
        onCheckButtonsLayout.setVisibility(View.VISIBLE);
    }

    /**
     * Adds the pokemon nickname to the ocr auto correction if the nickname does not match the pokemon name & does
     * not match an existing pokemon.
     * The method reads the OCR'd pokemon name from the variable pokemonName
     *
     * @param pokemon the pokemon to add the nickname to
     */
    private void rememberUserInputForPokemonNameIfNewNickname(Pokemon pokemon) {
        // TODO: Move this into an event listener that triggers when the user actually changes the selection.
        if (!pokemonName.equals(pokemon.name) && pokeInfoCalculator.get(pokemonName) == null) {
            putCorrection(pokemonName, pokemon.name);
        }
    }

    /**
     * Checks whether the user input a pokemon using the spinner or the text input on the input screen
     * null if no correct input was provided (user typed non-existant pokemon or spinner error)
     * If user typed in incorrect pokemon, a toast will be displayed.
     *
     * @return The pokemon the user selected/typed or null if user put wrong input
     */
    private Pokemon interpretWhichPokemonUserInput() {
        //below picks a pokemon from either the pokemon spinner or the user text input
        Pokemon pokemon;
        if (pokeInputSpinner.getVisibility() == View.VISIBLE) { //user picked pokemon from spinner
            String selectedPokemon = pokeInputSpinner.getSelectedItem().toString();
            pokemon = pokeInfoCalculator.get(selectedPokemon);
        } else { //user typed manually
            String userInput = autoCompleteTextView1.getText().toString();
            pokemon = pokeInfoCalculator.get(userInput);
            if (pokemon == null) { //no such pokemon was found, show error toast and abort showing results
                Toast.makeText(this, userInput + getString(R.string.wrongPokemonNameInput), Toast.LENGTH_SHORT).show();
                return null;
            }
        }
        return pokemon;
    }

    /**
     * Checks if the app is in battery saver mode, and if the user hasnt set the setting to avoid deleting
     * screenshot, and then deletes the screenshot.
     */
    private void deleteScreenshotIfIShould() {
        if (batterySaver && !screenshotDir.isEmpty()) {
            if (GoIVSettings.getInstance(getBaseContext()).shouldDeleteScreenshots()) {
                getContentResolver().delete(screenshotUri, MediaStore.Files.FileColumns.DATA + "=?",
                        new String[]{screenshotDir});
            }
        }
    }

    private void putCorrection(String ocredPokemonName, String correctedPokemonName) {
        corrector.putCorrection(ocredPokemonName, correctedPokemonName);
        SharedPreferences.Editor edit = sharedPref.edit();
        edit.putString(ocredPokemonName, correctedPokemonName);
        edit.apply();
    }

    /**
     * Refines the combinations in an ivscanresult by reading the input
     * in the appraisalbox and calling the appropriate methods in ivscanresults.refineX
     *
     * @param ivScanResult the scan result to refine
     */
    private void refineByAvailableAppraisalInfo(IVScanResult ivScanResult) {
        if (attCheckbox.isChecked() || defCheckbox.isChecked() || staCheckbox.isChecked()) {
            ivScanResult.refineByHighest(attCheckbox.isChecked(), defCheckbox.isChecked(), staCheckbox.isChecked());
        }

        if (appraisalPercentageRange.getSelectedItemPosition() != 0) {
            ivScanResult.refineByAppraisalPercentageRange(appraisalPercentageRange.getSelectedItemPosition());
        }
        if (appraisalIvRange.getSelectedItemPosition() != 0) {
            ivScanResult.refineByAppraisalIVRange(appraisalIvRange.getSelectedItemPosition());
        }
    }

    /**
     * Adds the iv range of the pokemon to the clipboard if the clipboard setting is on.
     */
    private void addToRangeToClipboardIfSettingOn(IVScanResult ivScanResult) {
        if (GoIVSettings.getInstance(getApplicationContext()).shouldCopyToClipboard()) {
            if (!ivScanResult.tooManyPossibilities) {
                String clipText = ivScanResult.getLowestIVCombination().percentPerfect + "-"
                        + ivScanResult.getHighestIVCombination().percentPerfect;
                ClipData clip = ClipData.newPlainText(clipText, clipText);
                clipboard.setPrimaryClip(clip);
            }
        }

    }

    /**
     * Initialises the autocompletetextview which allows people to search for pokemon names.
     */
    private void initializePokemonAutoCompleteTextView() {
        String[] pokeList = getResources().getStringArray(R.array.Pokemon);
        ArrayAdapter<String> adapter = new ArrayAdapter<>(this, R.layout.autocomplete_pokemon_list_item,
                pokeList);
        autoCompleteTextView1.setAdapter(adapter);
        autoCompleteTextView1.setThreshold(1);
    }

    /**
     * Sets all the information in the result box.
     */
    private void populateResultsBox(IVScanResult ivScanResult) {
        ivScanResult.sortCombinations();
        populateResultsHeader(ivScanResult);


        if (ivScanResult.getCount() == 1) {
            populateSingleIVMatch(ivScanResult);
        } else { // More than a match
            populateMultipleIVMatch(ivScanResult);
        }
        setResultScreenPercentageRange(ivScanResult); //color codes the result
        adjustSeekbarsThumbs();

        populateAdvancedInformation(ivScanResult);
        populatePrevScanNarrowing();
    }

    /**
     * Adjusts expandedLevelSeekbar and expandedLevelSeekbar thumbs
     * <p/>
     * expandedLevelSeekbar is a single thumb seekbar
     * Seekbar should be max at possible Pokemon level at trainer level 40.
     * Thumb should be placed at current Pokemon level
     * <p/>
     * expandedLevelSeekbarBackground is a double thumb seekbar
     * Seekbar should be max at possible Pokemon at trainer level 40
     * Thumb 1 should be marked as an orange marker and placed at the max possible Pokemon level at the current
     * trainer level
     * Thumb 2 should be invisible and placed at the max
     */
    private void adjustSeekbarsThumbs() {
        expandedLevelSeekbar.setMax(levelToSeekbarProgress(40));
        expandedLevelSeekbar.setProgress(levelToSeekbarProgress(estimatedPokemonLevel));

        expandedLevelSeekbarBackground.setMax(levelToSeekbarProgress(40));
        expandedLevelSeekbarBackground.getThumb(0).setThumb(getDrawableC(R.drawable
                .orange_seekbar_thumb_marker));
        expandedLevelSeekbarBackground.getThumb(0).setValue(
                levelToSeekbarProgress(Data.trainerLevelToMaxPokeLevel(trainerLevel)));
        expandedLevelSeekbarBackground.getThumb(1).setInvisibleThumb(true);
        expandedLevelSeekbarBackground.getThumb(1).setValue(levelToSeekbarProgress(40));
    }

    /**
     * Shows the "refine by leveling up" part if he previous pokemon could be an upgraded version.
     */
    private void populatePrevScanNarrowing() {
        if (ScanContainer.scanContainer.isScanRefinable()) {
            refine_by_last_scan.setVisibility(View.VISIBLE);
            exResPrevScan.setText(String.format(getString(R.string.last_scan),
                    ScanContainer.scanContainer.getPrevScanName()));
        } else {
            refine_by_last_scan.setVisibility(View.GONE);
        }

    }

    /**
     * Shows the name and level of the pokemon in the results dialog.
     */
    private void populateResultsHeader(IVScanResult ivScanResult) {
        resultsPokemonName.setText(ivScanResult.pokemon.name);
        resultsPokemonLevel.setText(getString(R.string.level_num, ivScanResult.estimatedPokemonLevel));
    }

    /**
     * Populates the reuslt screen with the layout as if its multiple results.
     */
    private void populateMultipleIVMatch(IVScanResult ivScanResult) {
        llMaxIV.setVisibility(View.VISIBLE);
        llMinIV.setVisibility(View.VISIBLE);
        llSingleMatch.setVisibility(View.GONE);
        llMultipleIVMatches.setVisibility(View.VISIBLE);
        tvAvgIV.setText(getString(R.string.avg));
        if (ivScanResult.tooManyPossibilities) {
            resultsCombinations.setText(getString(R.string.too_many_iv_combinations));
        } else {
            resultsCombinations.setText(
                    String.format(getString(R.string.possible_iv_combinations), ivScanResult.iVCombinations.size()));
        }

        populateAllIvPossibilities(ivScanResult);

    }

    /**
     * Adds all options in the all iv possibilities list.
     */
    private void populateAllIvPossibilities(IVScanResult ivScanResult) {
        IVResultsAdapter ivResults = new IVResultsAdapter(ivScanResult, this);
        rvResults.setAdapter(ivResults);
    }

    /**
     * Populates the result screen with the layout as if it's a single result.
     */
    private void populateSingleIVMatch(IVScanResult ivScanResult) {
        llMaxIV.setVisibility(View.GONE);
        llMinIV.setVisibility(View.GONE);
        tvAvgIV.setText(getString(R.string.iv));
        resultsAttack.setText(String.valueOf(ivScanResult.iVCombinations.get(0).att));
        resultsDefense.setText(String.valueOf(ivScanResult.iVCombinations.get(0).def));
        resultsHP.setText(String.valueOf(ivScanResult.iVCombinations.get(0).sta));

<<<<<<< HEAD
        GuiUtil.setTextColorbyPercentage(resultsAttack,
                (int) Math.round(ivScanResult.iVCombinations.get(0).att * 100.0 / 15));
        GuiUtil.setTextColorbyPercentage(resultsDefense,
                (int) Math.round(ivScanResult.iVCombinations.get(0).def * 100.0 / 15));
        GuiUtil.setTextColorbyPercentage(resultsHP,
                (int) Math.round(ivScanResult.iVCombinations.get(0).sta * 100.0 / 15));
=======
        GUIUtil.setTextColorByIV(resultsAttack, ivScanResult.iVCombinations.get(0).att);
        GUIUtil.setTextColorByIV(resultsDefense, ivScanResult.iVCombinations.get(0).def);
        GUIUtil.setTextColorByIV(resultsHP,ivScanResult.iVCombinations.get(0).sta);
>>>>>>> 62d5c403

        llSingleMatch.setVisibility(View.VISIBLE);
        llMultipleIVMatches.setVisibility(View.GONE);
    }

    private int getSeekbarOffset() {
        return (int) (2 * estimatedPokemonLevel);
    }

    private double seekbarProgressToLevel(int progress) {
        return (progress + getSeekbarOffset()) / 2.0;
        //seekbar only supports integers, so the seekbar works between 2 and 80.
    }

    /**
     * @param level a valid pokemon level (hence <= 40).
     * @return a seekbar progress index.
     */
    private int levelToSeekbarProgress(double level) {
        return (int) (2 * level - getSeekbarOffset());
    }

    /**
     * Sets the growth estimate text boxes to correpond to the
     * pokemon evolution and level set by the user.
     */
    private void populateAdvancedInformation(IVScanResult ivScanResult) {
        double goalLevel = seekbarProgressToLevel(expandedLevelSeekbar.getProgress());
        int intSelectedPokemon =
                extendedEvolutionSpinner.getSelectedItemPosition(); //which pokemon is selected in the spinner
        ArrayList<Pokemon> evolutionLine = pokeInfoCalculator.getEvolutionLine(ivScanResult.pokemon);

        Pokemon selectedPokemon;
        if (intSelectedPokemon == -1) {
            selectedPokemon = ivScanResult.pokemon;//if initialising list, act as if scanned pokemon is marked
            for (int i = 0; i < evolutionLine.size(); i++) {
                if (evolutionLine.get(i).number == selectedPokemon.number) {
                    intSelectedPokemon = i;
                    extendedEvolutionSpinner.setSelection(intSelectedPokemon);
                    break;
                }
            }
        } else {
            if (evolutionLine.size() > intSelectedPokemon) {
                selectedPokemon = evolutionLine.get(intSelectedPokemon);
            } else {
                selectedPokemon = evolutionLine.get(0);
            }

        }

        extendedEvolutionSpinner.setEnabled(extendedEvolutionSpinner.getCount() > 1);

        CPRange expectedRange = pokeInfoCalculator.getCpRangeAtLevel(selectedPokemon,
                ivScanResult.lowAttack, ivScanResult.lowDefense, ivScanResult.lowStamina,
                ivScanResult.highAttack, ivScanResult.highDefense, ivScanResult.highStamina, goalLevel);
        int realCP = ivScanResult.scannedCP;
        int expectedAverage = (expectedRange.high + expectedRange.low) / 2;
        String exResultCPStr = String.valueOf(expectedAverage);

        int diffCP = expectedAverage - realCP;
        if (diffCP >= 0) {
            exResultCPStr += " (+" + diffCP + ")";
        } else {
            exResultCPStr += " (" + diffCP + ")";
        }
        exResultCP.setText(exResultCPStr);

        UpgradeCost cost = pokeInfoCalculator.getUpgradeCost(goalLevel, estimatedPokemonLevel);
        int evolutionCandyCost = pokeInfoCalculator.getCandyCostForEvolution(ivScanResult.pokemon, selectedPokemon);
        String candyCostText = cost.candy + evolutionCandyCost + "";
        exResCandy.setText(candyCostText);
        exResStardust.setText(String.valueOf(cost.dust));

        extendedEvolutionSpinnerAdapter.updatePokemonList(evolutionLine);
        exResLevel.setText(String.valueOf(goalLevel));

        // If goalLevel exeeds trainer capabilities then show text in orange
        if (goalLevel > Data.trainerLevelToMaxPokeLevel(trainerLevel)) {
            exResLevel.setTextColor(getColorC(R.color.orange));
        } else {
            exResLevel.setTextColor(getColorC(R.color.importantText));
        }
    }


    /**
     * Fixes the three boxes that show iv range color and text.
     *
     * @param ivScanResult the scan result used to populate the TextViews
     */
    private void setResultScreenPercentageRange(IVScanResult ivScanResult) {
        int low = 0;
        int ave = 0;
        int high = 0;
        if (ivScanResult.iVCombinations.size() != 0) {
            low = ivScanResult.getLowestIVCombination().percentPerfect;
            ave = ivScanResult.getAveragePercent();
            high = ivScanResult.getHighestIVCombination().percentPerfect;
        }
<<<<<<< HEAD
        GuiUtil.setTextColorbyPercentage(resultsMinPercentage, low);
        GuiUtil.setTextColorbyPercentage(resultsAvePercentage, ave);
        GuiUtil.setTextColorbyPercentage(resultsMaxPercentage, high);
=======
        GUIUtil.setTextColorByPercentage(resultsMinPercentage, low);
        GUIUtil.setTextColorByPercentage(resultsAvePercentage, ave);
        GUIUtil.setTextColorByPercentage(resultsMaxPercentage, high);
>>>>>>> 62d5c403


        if (ivScanResult.iVCombinations.size() > 0) {
            resultsMinPercentage.setText(getString(R.string.percent, low));
            resultsAvePercentage.setText(getString(R.string.percent, ave));
            resultsMaxPercentage.setText(getString(R.string.percent, high));
        } else {
            String unknown_percent = getString(R.string.unknown_percent);
            resultsMinPercentage.setText(unknown_percent);
            resultsAvePercentage.setText(unknown_percent);
            resultsMaxPercentage.setText(unknown_percent);
        }
    }

    @OnClick({R.id.btnCancelInfo, R.id.btnCloseInfo})
    /**
     * resets the info dialogue to its default state
     */
    public void cancelInfoDialog() {
        hideInfoLayoutArcPointer();
        attCheckbox.setChecked(false);
        defCheckbox.setChecked(false);
        staCheckbox.setChecked(false);

        appraisalIvRange.setSelection(0);
        appraisalPercentageRange.setSelection(0);

        resetPokeflyStateMachine();
        resetInfoDialogue();
        if (!batterySaver) {
            setIVButtonDisplay(true);
        }
    }

    /**
     * Displays the all possibilities dialog.
     */
    @OnClick(R.id.tvSeeAllPossibilities)
    public void displayAllPossibilities() {
        resultsBox.setVisibility(View.GONE);
        allPossibilitiesBox.setVisibility(View.VISIBLE);
    }

    @OnClick(R.id.exResCompare)
    public void reduceScanByComparison() {
        IVScanResult thisScan = ScanContainer.scanContainer.currScan;
        IVScanResult prevScan = ScanContainer.scanContainer.prevScan;
        if (prevScan != null) {
            ArrayList<IVCombination> newResult = ScanContainer.scanContainer.getLatestIVIntersection();
            // Since the only change was an intersection, if the sizes are equal the content's also equal.
            boolean changed = newResult.size() != thisScan.iVCombinations.size();
            thisScan.iVCombinations = newResult;
            if (changed) {
                populateResultsBox(thisScan);
            } else {
                Toast.makeText(this, R.string.refine_no_progress, Toast.LENGTH_SHORT).show();
            }
        }
    }

    /**
     * Resets the floating window that contains the result and input dialogue.
     */
    private void resetInfoDialogue() {
        inputBox.setVisibility(View.VISIBLE);
        extendedEvolutionSpinner.setSelection(-1);
        resultsBox.setVisibility(View.GONE);
        allPossibilitiesBox.setVisibility(View.GONE);
    }

    /**
     * Reset service state so that a new pokemon info can be requested.
     */
    private void resetPokeflyStateMachine() {
        receivedInfo = false;
        infoShownSent = false;
        Intent resetIntent = MainActivity.createResetScreenshotIntent();
        LocalBroadcastManager.getInstance(Pokefly.this).sendBroadcast(resetIntent);
    }

    /**
     * Goes back a section.
     */
    //TODO: Needs better implementation
    @OnClick(R.id.btnBackInfo)
    public void backToIvForm() {
        if (allPossibilitiesBox.getVisibility() == View.VISIBLE) {
            allPossibilitiesBox.setVisibility(View.GONE);
            resultsBox.setVisibility(View.VISIBLE);
        } else {
            allPossibilitiesBox.setVisibility(View.GONE);
            inputBox.setVisibility(View.VISIBLE);
            resultsBox.setVisibility(View.GONE);

            initialButtonsLayout.setVisibility(View.VISIBLE);
            onCheckButtonsLayout.setVisibility(View.GONE);
        }
        moveOverlayUpOrDownToMatchAppraisalBox();
    }

    /**
     * showInfoLayout
     * Shows the info layout once a scan is complete. Allows the user to change any data and then
     * shows the final results.
     */
    private void showInfoLayout() {
        if (!infoShownReceived) {

            infoShownReceived = true;
            PokemonNameCorrector.PokeDist possiblePoke = corrector.getPossiblePokemon(pokemonName, candyName);
            initialButtonsLayout.setVisibility(View.VISIBLE);
            onCheckButtonsLayout.setVisibility(View.GONE);

            // set color based on similarity
            if (possiblePoke.dist == 0) {
                pokeInputSpinner.setBackgroundColor(Color.parseColor("#ddffdd"));
            } else if (possiblePoke.dist < 2) {
                pokeInputSpinner.setBackgroundColor(Color.parseColor("#ffffcc"));
            } else {
                pokeInputSpinner.setBackgroundColor(Color.parseColor("#ffcccc"));
            }

            resetToSpinner(); //always have the input as spinner as default

            autoCompleteTextView1.setText("");
            pokeInputSpinnerAdapter.updatePokemonList(
                    pokeInfoCalculator.getEvolutionLine(pokeInfoCalculator.get(possiblePoke.pokemonId)));
            int selection = pokeInputSpinnerAdapter.getPosition(pokeInfoCalculator.get(possiblePoke.pokemonId));
            pokeInputSpinner.setSelection(selection);

            pokemonHPEdit.setText(String.valueOf(pokemonHP));
            pokemonCPEdit.setText(String.valueOf(pokemonCP));

            showInfoLayoutArcPointer();
            moveOverlayUpOrDownToMatchAppraisalBox(); //move the overlay to correct position regarding appraisal box
            adjustArcPointerBar(estimatedPokemonLevel);

            if (batterySaver) {
                infoShownReceived = false;
            }

            if (!GoIVSettings.getInstance(getBaseContext()).shouldShouldConfirmationDialogs()) {
                checkIv();
            }
        }
    }

    private void initOcr() {
        String extdir = getExternalFilesDir(null).toString();
        if (!new File(extdir + "/tessdata/eng.traineddata").exists()) {
            CopyUtils.copyAssetFolder(getAssets(), "tessdata", extdir + "/tessdata");
        }

        ocr = OcrHelper.init(extdir, displayMetrics.widthPixels, displayMetrics.heightPixels,
                getResources().getString(R.string.pokemon029),
                getResources().getString(R.string.pokemon032));
    }


    /**
     * scanPokemon
     * Performs OCR on an image of a pokemon and sends the pulled info to PokeFly to display.
     *
     * @param pokemonImage The image of the pokemon
     * @param filePath     The screenshot path if it is a file, used to delete once checked
     */
    private void scanPokemon(Bitmap pokemonImage, String filePath) {
        //WARNING: this method *must* always send an intent at the end, no matter what, to avoid the application
        // hanging.
        Intent info = Pokefly.createNoInfoIntent();
        try {
            ScanResult res = ocr.scanPokemon(pokemonImage, trainerLevel);
            if (res.isFailed()) {
                Toast.makeText(Pokefly.this, getString(R.string.scan_pokemon_failed), Toast.LENGTH_SHORT).show();
            }
            Pokefly.populateInfoIntent(info, res, filePath);
        } finally {
            LocalBroadcastManager.getInstance(Pokefly.this).sendBroadcast(info);
        }
    }

    /**
     * Called by intent from pokefly, captures the screen and runs it through scanPokemon.
     */
    private void takeScreenshot() {
        Bitmap bmp = screen.grabScreen();
        if (bmp == null) {
            return;
        }
        scanPokemon(bmp, "");
        bmp.recycle();
    }

    /**
     * A picture was shared and needs to be processed. Process it and initiate UI.
     * IV Button was pressed, take screenshot and send back pokemon info.
     */
    private final BroadcastReceiver processBitmap = new BroadcastReceiver() {
        @Override
        public void onReceive(Context context, Intent intent) {
            Bitmap bitmap = (Bitmap) intent.getParcelableExtra(KEY_BITMAP);
            String ss_file = intent.getStringExtra(KEY_SS_FILE);
            if (ss_file == null) {
                ss_file = "";
            }
            if (bitmap == null) {
                return;
            }
            scanPokemon(bitmap, ss_file);
            bitmap.recycle();
        }
    };

    /**
     * displayInfo
     * Receiver called once MainActivity's scan is complete, sets all pokemon info and shows the
     * info layout.
     */
    private BroadcastReceiver displayInfo = new BroadcastReceiver() {
        @Override
        public void onReceive(Context context, Intent intent) {
            if (!receivedInfo) {
                if (intent.hasExtra(KEY_SEND_INFO_NAME) && intent.hasExtra(KEY_SEND_INFO_CP) && intent.hasExtra(
                        KEY_SEND_INFO_HP) && intent.hasExtra(KEY_SEND_INFO_LEVEL)) {
                    receivedInfo = true;
                    pokemonName = intent.getStringExtra(KEY_SEND_INFO_NAME);
                    candyName = intent.getStringExtra(KEY_SEND_INFO_CANDY);
                    pokemonCP = intent.getIntExtra(KEY_SEND_INFO_CP, 0);
                    pokemonHP = intent.getIntExtra(KEY_SEND_INFO_HP, 0);
                    estimatedPokemonLevel = intent.getDoubleExtra(KEY_SEND_INFO_LEVEL, estimatedPokemonLevel);
                    if (estimatedPokemonLevel < 1.0) {
                        estimatedPokemonLevel = 1.0;
                    }
                    if (intent.hasExtra(KEY_SEND_SCREENSHOT_DIR)) {
                        screenshotDir = intent.getStringExtra(KEY_SEND_SCREENSHOT_DIR);
                    } else {
                        screenshotDir = "";
                    }

                    showInfoLayout();
                } else {
                    resetPokeflyStateMachine();
                }
            }
        }
    };

    /**
     * setIVButtonDisplay
     * Receiver called from MainActivity. Tells Pokefly to either show the IV Button (if on poke) or
     * hide the IV Button.
     */
    private void setIVButtonDisplay(boolean show) {
        if (show && !ivButtonShown && !infoShownSent) {
            windowManager.addView(ivButton, ivButtonParams);
            ivButtonShown = true;
        } else if (!show) {
            if (ivButtonShown) {
                windowManager.removeView(ivButton);
                ivButtonShown = false;
            }
        }
    }

    private int dpToPx(int dp) {
        return Math.round(dp * (displayMetrics.xdpi / DisplayMetrics.DENSITY_DEFAULT));
    }

}<|MERGE_RESOLUTION|>--- conflicted
+++ resolved
@@ -1120,18 +1120,9 @@
         resultsDefense.setText(String.valueOf(ivScanResult.iVCombinations.get(0).def));
         resultsHP.setText(String.valueOf(ivScanResult.iVCombinations.get(0).sta));
 
-<<<<<<< HEAD
-        GuiUtil.setTextColorbyPercentage(resultsAttack,
-                (int) Math.round(ivScanResult.iVCombinations.get(0).att * 100.0 / 15));
-        GuiUtil.setTextColorbyPercentage(resultsDefense,
-                (int) Math.round(ivScanResult.iVCombinations.get(0).def * 100.0 / 15));
-        GuiUtil.setTextColorbyPercentage(resultsHP,
-                (int) Math.round(ivScanResult.iVCombinations.get(0).sta * 100.0 / 15));
-=======
-        GUIUtil.setTextColorByIV(resultsAttack, ivScanResult.iVCombinations.get(0).att);
-        GUIUtil.setTextColorByIV(resultsDefense, ivScanResult.iVCombinations.get(0).def);
-        GUIUtil.setTextColorByIV(resultsHP,ivScanResult.iVCombinations.get(0).sta);
->>>>>>> 62d5c403
+        GuiUtil.setTextColorByIV(resultsAttack, ivScanResult.iVCombinations.get(0).att);
+        GuiUtil.setTextColorByIV(resultsDefense, ivScanResult.iVCombinations.get(0).def);
+        GuiUtil.setTextColorByIV(resultsHP,ivScanResult.iVCombinations.get(0).sta);
 
         llSingleMatch.setVisibility(View.VISIBLE);
         llMultipleIVMatches.setVisibility(View.GONE);
@@ -1232,15 +1223,9 @@
             ave = ivScanResult.getAveragePercent();
             high = ivScanResult.getHighestIVCombination().percentPerfect;
         }
-<<<<<<< HEAD
-        GuiUtil.setTextColorbyPercentage(resultsMinPercentage, low);
-        GuiUtil.setTextColorbyPercentage(resultsAvePercentage, ave);
-        GuiUtil.setTextColorbyPercentage(resultsMaxPercentage, high);
-=======
-        GUIUtil.setTextColorByPercentage(resultsMinPercentage, low);
-        GUIUtil.setTextColorByPercentage(resultsAvePercentage, ave);
-        GUIUtil.setTextColorByPercentage(resultsMaxPercentage, high);
->>>>>>> 62d5c403
+        GuiUtil.setTextColorByPercentage(resultsMinPercentage, low);
+        GuiUtil.setTextColorByPercentage(resultsAvePercentage, ave);
+        GuiUtil.setTextColorByPercentage(resultsMaxPercentage, high);
 
 
         if (ivScanResult.iVCombinations.size() > 0) {
