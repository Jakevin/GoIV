package com.kamron.pogoiv;

import android.app.Activity;
import android.app.Notification;
import android.app.NotificationManager;
import android.app.PendingIntent;
import android.app.Service;
import android.content.BroadcastReceiver;
import android.content.ClipData;
import android.content.ClipboardManager;
import android.content.Context;
import android.content.Intent;
import android.content.IntentFilter;
import android.content.SharedPreferences;
import android.graphics.Color;
import android.graphics.PixelFormat;
import android.net.Uri;
import android.os.Build;
import android.os.IBinder;
import android.provider.MediaStore;
import android.support.v4.content.LocalBroadcastManager;
import android.util.DisplayMetrics;
import android.util.Log;
import android.util.LruCache;
import android.view.Gravity;
import android.view.LayoutInflater;
import android.view.MotionEvent;
import android.view.View;
import android.view.WindowManager;
import android.widget.AdapterView;
import android.widget.CheckBox;
import android.widget.EditText;
import android.widget.ImageView;
import android.widget.LinearLayout;
import android.widget.SeekBar;
import android.widget.Spinner;
import android.widget.TextView;
import android.widget.Toast;

import java.util.ArrayList;
import java.util.HashMap;
import java.util.Map;

import butterknife.BindView;
import butterknife.ButterKnife;
import butterknife.OnClick;

/**
 * Created by Kamron on 7/25/2016.
 */

public class Pokefly extends Service {

    private static final String ACTION_DISPLAY_IV_BUTTON = "action_display_iv_button";
    private static final String ACTION_SEND_INFO = "action_send_info";

    private static final String KEY_TRAINER_LEVEL = "key_trainer_level";
    private static final String KEY_STATUS_BAR_HEIGHT = "key_status_bar_height";
    private static final String KEY_BATTERY_SAVER = "key_battery_saver";
    private static final String KEY_SCREENSHOT_URI = "key_screenshot_uri";

    private static final String KEY_DISPLAY_IV_BUTTON_SHOW = "key_send_info_show";

    private static final String KEY_SEND_INFO_NAME = "key_send_info_name";
    private static final String KEY_SEND_INFO_CANDY = "key_send_info_candy";
    private static final String KEY_SEND_INFO_HP = "key_send_info_hp";
    private static final String KEY_SEND_INFO_CP = "key_send_info_cp";
    private static final String KEY_SEND_INFO_LEVEL = "key_send_info_level";
    private static final String KEY_SEND_SCREENSHOT_DIR = "key_send_screenshot_dir";

    private static final String PREF_USER_CORRECTIONS = "com.kamron.pogoiv.USER_CORRECTIONS";


    private int trainerLevel = -1;
    private boolean batterySaver = false;
    private Uri screenshotUri;
    private String screenshotDir;

    private boolean receivedInfo = false;

    private WindowManager windowManager;
    private DisplayMetrics displayMetrics;
    ClipboardManager clipboard;
    private SharedPreferences sharedPref;

    private boolean infoShownSent = false;
    private boolean infoShownReceived = false;
    private boolean IVButtonShown = false;

    private ImageView IVButton;
    private ImageView arcPointer;
    private LinearLayout infoLayout;

    private PokeInfoCalculator pokeCalculator = null;

    @BindView(R.id.tvSeeAllPossibilities)
    TextView seeAllPossibilities;
    @BindView(R.id.spnPokemonName)
    Spinner pokemonList;
    @BindView(R.id.etCp)
    EditText pokemonCPEdit;
    @BindView(R.id.etHp)
    EditText pokemonHPEdit;
    @BindView(R.id.sbArcAdjust)
    SeekBar arcAdjustBar;
    @BindView(R.id.llButtonsInitial)
    LinearLayout initialButtonsLayout;
    @BindView(R.id.llButtonsOnCheck)
    LinearLayout onCheckButtonsLayout;

    // Layouts
    @BindView(R.id.inputBox)
    LinearLayout inputBox;
    @BindView(R.id.resultsBox)
    LinearLayout resultsBox;
    @BindView(R.id.expandedResultsBox)
    LinearLayout expandedResultsBox;
    @BindView(R.id.allPossibilitiesBox)
    LinearLayout allPossibilitiesBox;

    // Result data
    @BindView(R.id.resultsMinPercentage)
    TextView resultsMinPercentage;
    @BindView(R.id.resultsAvePercentage)
    TextView resultsAvePercentage;
    @BindView(R.id.resultsMaxPercentage)
    TextView resultsMaxPercentage;
    @BindView(R.id.resultsPokemonLevel)
    TextView resultsPokemonLevel;
    @BindView(R.id.exResCandy)
    TextView exResCandy;
    @BindView(R.id.exResLevel)
    TextView exResLevel;
    @BindView(R.id.resultsPokemonName)
    TextView resultsPokemonName;
    @BindView(R.id.resultsCombinations)
    TextView resultsCombinations;
    @BindView(R.id.exResultCP)
    TextView exResultCP;
    @BindView(R.id.exResStardust)
    TextView exResStardust;
    @BindView(R.id.exResPrevScan)
    TextView exResPrevScan;
    @BindView(R.id.exResCompare)
    TextView exResCompare;
    @BindView(R.id.resultsMoreInformationArrow)
    TextView resultsMoreInformationArrow;
    @BindView(R.id.resultsMoreInformationText)
    TextView resultsMoreInformationText;
    @BindView(R.id.expandedLevelSeekbar)
    SeekBar expandedLevelSeekbar;
    @BindView(R.id.extendedEvolutionSpinner)
    Spinner extendedEvolutionSpinner;
    @BindView(R.id.llSingleMatch)
    LinearLayout llSingleMatch;
    @BindView(R.id.tvAvgIV)
    TextView tvAvgIV;
    @BindView(R.id.resultsAttack)
    TextView resultsAttack;
    @BindView(R.id.resultsDefense)
    TextView resultsDefense;
    @BindView(R.id.resultsHP)
    TextView resultsHP;
    @BindView(R.id.llMaxIV)
    LinearLayout llMaxIV;
    @BindView(R.id.llMinIV)
    LinearLayout llMinIV;
    @BindView(R.id.llMultipleIVMatches)
    LinearLayout llMultipleIVMatches;
    @BindView(R.id.refine_by_last_scan)
    LinearLayout refine_by_last_scan;


    @BindView(R.id.allPosAtt)
    LinearLayout allPosAtt;
    @BindView(R.id.allPosDef)
    LinearLayout allPosDef;
    @BindView(R.id.allPosSta)
    LinearLayout allPosSta;
    @BindView(R.id.allPosPercent)
    LinearLayout allPosPercent;

    // Refine by appraisal
    @BindView(R.id.attCheckbox)
    CheckBox attCheckbox;
    @BindView(R.id.defCheckbox)
    CheckBox defCheckbox;
    @BindView(R.id.staCheckbox)
    CheckBox staCheckbox;

    private String pokemonName;
    private String candyName;
    private int pokemonCP;
    private int pokemonHP;
    private double estimatedPokemonLevel = 1.0;

    private HashMap<String, String> userCorrections;
    /* We don't want memory usage to get out of hand for stuff that can be computed. */
    private LruCache<String, String> cachedCorrections;

    private PokemonSpinnerAdapter pokeAdapter;
    private PokemonSpinnerAdapter pokeEvolutionAdapter;

    private final WindowManager.LayoutParams arcParams = new WindowManager.LayoutParams(
            WindowManager.LayoutParams.WRAP_CONTENT,
            WindowManager.LayoutParams.WRAP_CONTENT,
            WindowManager.LayoutParams.TYPE_PHONE,
            WindowManager.LayoutParams.FLAG_NOT_FOCUSABLE | WindowManager.LayoutParams.FLAG_LAYOUT_NO_LIMITS,
            PixelFormat.TRANSLUCENT);
    private int arcInitialY = 0;
    private int radius = 0;
    private int pointerHeight = 0;
    private int pointerWidth = 0;
    private int statusBarHeight = 0;
    private int arcCenter = 0;

    private final WindowManager.LayoutParams layoutParams = new WindowManager.LayoutParams(
            WindowManager.LayoutParams.MATCH_PARENT,
            WindowManager.LayoutParams.WRAP_CONTENT,
            WindowManager.LayoutParams.TYPE_PHONE,
            WindowManager.LayoutParams.FLAG_LAYOUT_IN_SCREEN | WindowManager.LayoutParams.SOFT_INPUT_ADJUST_PAN,
            PixelFormat.TRANSPARENT);

    private final WindowManager.LayoutParams IVButonParams = new WindowManager.LayoutParams(
            WindowManager.LayoutParams.WRAP_CONTENT,
            WindowManager.LayoutParams.WRAP_CONTENT,
            WindowManager.LayoutParams.TYPE_PHONE,
            WindowManager.LayoutParams.FLAG_NOT_FOCUSABLE,
            PixelFormat.TRANSLUCENT);

    public static Intent createIntent(Activity activity, int trainerLevel, int statusBarHeight, boolean batterySaver, String screenshotDir, Uri screenshotUri) {
        Intent intent = new Intent(activity, Pokefly.class);
        intent.putExtra(KEY_TRAINER_LEVEL, trainerLevel);
        intent.putExtra(KEY_STATUS_BAR_HEIGHT, statusBarHeight);
        intent.putExtra(KEY_BATTERY_SAVER, batterySaver);
        if (!screenshotDir.isEmpty()) {
            intent.putExtra(KEY_SCREENSHOT_URI, screenshotUri.toString());
        }
        return intent;
    }

    public static Intent createIVButtonIntent(boolean shouldShow) {
        Intent intent = new Intent(ACTION_DISPLAY_IV_BUTTON);
        intent.putExtra(KEY_DISPLAY_IV_BUTTON_SHOW, shouldShow);
        return intent;
    }

    public static Intent createNoInfoIntent() {
        return new Intent(ACTION_SEND_INFO);
    }

    public static void populateInfoIntent(Intent intent, String pokemonName, String candyName, int pokemonHP, int pokemonCP, double estimatedPokemonLevel, String filePath) {
        intent.putExtra(KEY_SEND_INFO_NAME, pokemonName);
        intent.putExtra(KEY_SEND_INFO_CANDY, candyName);
        intent.putExtra(KEY_SEND_INFO_HP, pokemonHP);
        intent.putExtra(KEY_SEND_INFO_CP, pokemonCP);
        intent.putExtra(KEY_SEND_INFO_LEVEL, estimatedPokemonLevel);
        if (!filePath.isEmpty()) {
            intent.putExtra(KEY_SEND_SCREENSHOT_DIR, filePath);
        }
    }

    @Override
    public IBinder onBind(Intent intent) {
        // TODO Auto-generated method stub
        return null;
    }

    @Override
    public void onCreate() {
        super.onCreate();
        windowManager = (WindowManager) getSystemService(WINDOW_SERVICE);
        clipboard = (ClipboardManager) getSystemService(CLIPBOARD_SERVICE);
        //Display disp = windowManager.getDefaultDisplay();
        //disp.getRealMetrics(displayMetrics);
        //System.out.println("New Device:" + displayMetrics.widthPixels + "," + displayMetrics.heightPixels + "," + displayMetrics.densityDpi + "," + displayMetrics.density);

        LocalBroadcastManager.getInstance(this).registerReceiver(displayInfo, new IntentFilter(ACTION_SEND_INFO));
        LocalBroadcastManager.getInstance(this).registerReceiver(setIVButtonDisplay, new IntentFilter(ACTION_DISPLAY_IV_BUTTON));
        pokeCalculator = new PokeInfoCalculator(
                getResources().getStringArray(R.array.Pokemon),
                getResources().getIntArray(R.array.attack),
                getResources().getIntArray(R.array.defense),
                getResources().getIntArray(R.array.stamina),
                getResources().getIntArray(R.array.DevolutionNumber),
                getResources().getIntArray(R.array.evolutionCandyCost));
        sharedPref = getSharedPreferences(PREF_USER_CORRECTIONS, Context.MODE_PRIVATE);
        userCorrections = new HashMap<>(pokeCalculator.pokedex.size());
        userCorrections.putAll((Map<String, String>) sharedPref.getAll());
        userCorrections.put("Sparky", pokeCalculator.get(132).name);
        userCorrections.put("Rainer", pokeCalculator.get(132).name);
        userCorrections.put("Pyro", pokeCalculator.get(132).name);
        cachedCorrections = new LruCache<>(pokeCalculator.pokedex.size() * 2);
    }



    @Override
    public int onStartCommand(Intent intent, int flags, int startId) {
        if (intent != null && intent.hasExtra(KEY_TRAINER_LEVEL)) {
            trainerLevel = intent.getIntExtra(KEY_TRAINER_LEVEL, 1);
            statusBarHeight = intent.getIntExtra(KEY_STATUS_BAR_HEIGHT, 0);
            batterySaver = intent.getBooleanExtra(KEY_BATTERY_SAVER, false);
            if (intent.hasExtra(KEY_SCREENSHOT_URI)) {
                screenshotUri = Uri.parse(intent.getStringExtra(KEY_SCREENSHOT_URI));
            }
            makeNotification(Pokefly.this);
            displayMetrics = this.getResources().getDisplayMetrics();
            createInfoLayout();
            createIVButton();
            createArcPointer();
            createArcAdjuster();
        }
        return START_STICKY;
    }

    private boolean infoLayoutArcPointerVisible = false;

    private void showInfoLayoutArcPointer() {
        if (!infoLayoutArcPointerVisible && arcPointer != null && infoLayout != null) {
            infoLayoutArcPointerVisible = true;
            windowManager.addView(arcPointer, arcParams);
            windowManager.addView(infoLayout, layoutParams);
        }
    }

    private void hideInfoLayoutArcPointer() {
        if (infoLayoutArcPointerVisible) {
            windowManager.removeView(arcPointer);
            windowManager.removeView(infoLayout);
            infoLayoutArcPointerVisible = false;
        }
    }

    @Override
    public void onDestroy() {
        super.onDestroy();
        if (IVButton != null && IVButtonShown) windowManager.removeView(IVButton);
        hideInfoLayoutArcPointer();
        stopForeground(true);
        LocalBroadcastManager.getInstance(this).unregisterReceiver(displayInfo);
        LocalBroadcastManager.getInstance(this).unregisterReceiver(setIVButtonDisplay);
    }

    /**
     * makeNotification
     * Creates the GoIV notification
     *
     * @param context
     */
    private void makeNotification(Context context) {
        NotificationManager mNotificationManager = (NotificationManager) getSystemService(NOTIFICATION_SERVICE);
        Intent intent = new Intent(context, MainActivity.class);

        PendingIntent pendingIntent = PendingIntent.getActivity(context,
                8959, intent, PendingIntent.FLAG_UPDATE_CURRENT);

        Notification.Builder builder = new Notification.Builder(context)
                .setContentTitle(String.format(getString(R.string.notification_title), trainerLevel))
                .setContentText(getString(R.string.notification_text))
                .setSmallIcon(R.drawable.notification_icon)
                .setContentIntent(pendingIntent);
        Notification n = builder.build();

        n.flags |= Notification.FLAG_NO_CLEAR | Notification.FLAG_ONGOING_EVENT;
        startForeground(8959, n);
    }

    /**
     * createArcPointer
     * Creates the arc pointer view and sets all the variables required to accurately overlay
     * pokemon go's arc pointer
     */
    private void createArcPointer() {
        arcParams.gravity = Gravity.TOP | Gravity.START;
        arcPointer = new ImageView(this);
        arcPointer.setImageResource(R.drawable.dot);

        if (Build.VERSION.SDK_INT >= Build.VERSION_CODES.LOLLIPOP) {
            pointerHeight = getDrawable(R.drawable.dot).getIntrinsicHeight() / 2;
            pointerWidth = getDrawable(R.drawable.dot).getIntrinsicWidth() / 2;
        } else {
            pointerHeight = getResources().getDrawable(R.drawable.dot).getIntrinsicHeight() / 2;
            pointerWidth = getResources().getDrawable(R.drawable.dot).getIntrinsicWidth() / 2;
        }

        arcCenter = (int) ((displayMetrics.widthPixels * 0.5) - pointerWidth);
        arcInitialY = (int) Math.floor(displayMetrics.heightPixels / 2.803943) - pointerHeight - statusBarHeight; // 913 - pointerHeight - statusBarHeight; //(int)Math.round(displayMetrics.heightPixels / 6.0952381) * -1; //dpToPx(113) * -1; //(int)Math.round(displayMetrics.heightPixels / 6.0952381) * -1; //-420;
        if (displayMetrics.heightPixels == 2392) {
            arcInitialY--;
        } else if (displayMetrics.heightPixels == 1920) {
            arcInitialY++;
        }

        radius = (int) Math.round(displayMetrics.heightPixels / 4.3760683); //dpToPx(157); //(int)Math.round(displayMetrics.heightPixels / 4.37606838); //(int)Math.round(displayMetrics.widthPixels / 2.46153846); //585;
        if (displayMetrics.heightPixels == 1776 || displayMetrics.heightPixels == 960) {
            radius++;
        }
    }


    /**
     * setArcPointer
     * Sets the arc pointer to the specified degree.
     *
     * @param pokeLevel The pokemon level to set the arc pointer to.
     */
    private void setArcPointer(double pokeLevel) {
//        if (angleInDegrees > 1.0 && trainerLevel < 30) {
//            angleInDegrees -= 0.5;
//        }
//        else if(trainerLevel >= 30){
//            angleInDegrees += 0.5;
//        }
//
//        double angleInRadians = (angleInDegrees + 180) * Math.PI / 180.0;
        int index = Data.levelToLevelIdx(pokeLevel);
        arcParams.x = Data.arcX[index] - pointerWidth; //(int) (arcCenter + (radius * Math.cos(angleInRadians)));
        arcParams.y = Data.arcY[index] - pointerHeight - statusBarHeight; //(int) (arcInitialY + (radius * Math.sin(angleInRadians)));
        //System.out.println("Pointer X: "  + arcParams.x);
        //System.out.println("Pointer Y: "  + arcParams.y);
        //System.out.println(arcParams.x + "," + arcParams.y);
        windowManager.updateViewLayout(arcPointer, arcParams);
    }

    /**
     * createArcAdjuster
     * Creates the arc adjuster used to move the arc pointer in the scan screen
     */
    private void createArcAdjuster() {
        arcAdjustBar.setMax(Math.min(trainerLevel * 2 + 1, 79));

        arcAdjustBar.setOnSeekBarChangeListener(new SeekBar.OnSeekBarChangeListener() {
            @Override
            public void onProgressChanged(SeekBar seekBar, int progress, boolean fromUser) {
                estimatedPokemonLevel = 1 + (progress * 0.5);
                setArcPointer(estimatedPokemonLevel);
                //setArcPointer((Data.CpM[(int) (estimatedPokemonLevel * 2 - 2)] - 0.094) * 202.037116 / Data.CpM[trainerLevel * 2 - 2]);
            }

            @Override
            public void onStartTrackingTouch(SeekBar seekBar) {
            }

            @Override
            public void onStopTrackingTouch(SeekBar seekBar) {
            }
        });

        //windowManager.addView(arcAdjustBar,arcParams);
    }

    /**
     * createIVButton
     * Creates the IV Button view
     */
    private void createIVButton() {
        IVButton = new ImageView(this);
        IVButton.setImageResource(R.drawable.button);

        IVButonParams.gravity = Gravity.BOTTOM | Gravity.START;
        IVButonParams.x = dpToPx(20); //(int)Math.round(displayMetrics.widthPixels / 20.5714286);
        IVButonParams.y = dpToPx(15); //(int)Math.round(displayMetrics.heightPixels / 38.5714286);

        IVButton.setOnTouchListener(new View.OnTouchListener() {
            //private WindowManager.LayoutParams paramsF = IVButonParams;
            //private int initialX;
            //private int initialY;
            //private float initialTouchX;
            //private float initialTouchY;

            @Override
            public boolean onTouch(View v, MotionEvent event) {
                switch (event.getAction()) {
                    case MotionEvent.ACTION_UP:
                        windowManager.removeView(IVButton);
                        IVButtonShown = false;
                        Intent intent = MainActivity.createScreenshotIntent();
                        LocalBroadcastManager.getInstance(Pokefly.this).sendBroadcast(intent);
                        receivedInfo = false;
                        infoShownSent = true;
                        infoShownReceived = false;
                        break;
                }
                return false;
            }
        });

        //windowManager.addView(IVButton, IVButonParams);
    }

    /**
     * createInfoLayout
     * creates the info layout which contains all the scanned data views and allows for correction.
     */
    private void createInfoLayout() {
        LayoutInflater inflater = (LayoutInflater) getSystemService(LAYOUT_INFLATER_SERVICE);
        infoLayout = (LinearLayout) inflater.inflate(R.layout.dialog_info_window, null);
        layoutParams.gravity = Gravity.CENTER | Gravity.BOTTOM;
        ButterKnife.bind(this, infoLayout);

        pokeAdapter = new PokemonSpinnerAdapter(this, R.layout.spinner_pokemon, pokeCalculator.pokedex);
        pokemonList.setAdapter(pokeAdapter);

        pokeEvolutionAdapter = new PokemonSpinnerAdapter(this, R.layout.spinner_evolution, new ArrayList<Pokemon>());
        extendedEvolutionSpinner.setAdapter(pokeEvolutionAdapter);

        expandedLevelSeekbar.setOnSeekBarChangeListener(new SeekBar.OnSeekBarChangeListener() {
            @Override
            public void onProgressChanged(SeekBar seekBar, int i, boolean fromUser) {
                if (fromUser){
                    populateAdvancedInformation(IVScanResult.scanContainer.oneScanAgo);
                }

            }

            @Override
            public void onStartTrackingTouch(SeekBar seekBar) {
            }

            @Override
            public void onStopTrackingTouch(SeekBar seekBar) {
            }
        });


        extendedEvolutionSpinner.setOnItemSelectedListener(new AdapterView.OnItemSelectedListener() {
            @Override
            public void onItemSelected(AdapterView<?> parentView, View selectedItemView, int position, long id) {
                populateAdvancedInformation(IVScanResult.scanContainer.oneScanAgo);
            }

            @Override
            public void onNothingSelected(AdapterView<?> parentView) {
                populateAdvancedInformation(IVScanResult.scanContainer.oneScanAgo);
            }

        });
    }


    @OnClick({R.id.resultsMoreInformationText, R.id.resultsMoreInformationArrow})
    public void toggleMoreResultsBox() {
        if (expandedResultsBox.getVisibility() == View.VISIBLE) {
            expandedResultsBox.setVisibility(View.GONE);
            resultsMoreInformationArrow.setText("▶");
        } else {
            expandedResultsBox.setVisibility(View.VISIBLE);
            resultsMoreInformationArrow.setText("▼");
        }

    }

    @OnClick(R.id.btnDecrementLevel)
    public void decrementLevel() {
        if (estimatedPokemonLevel > 1.0) {
            estimatedPokemonLevel -= 0.5;
        }
        setArcPointer(estimatedPokemonLevel);
        //setArcPointer((Data.CpM[(int) (estimatedPokemonLevel * 2 - 2)] - 0.094) * 202.037116 / Data.CpM[trainerLevel * 2 - 2]);
        arcAdjustBar.setProgress((int) ((estimatedPokemonLevel - 1) * 2));
    }

    @OnClick(R.id.btnIncrementLevel)
    public void incrementLevel() {
        if (estimatedPokemonLevel < trainerLevel + 1.5 && estimatedPokemonLevel < 40.5) {
            estimatedPokemonLevel += 0.5;
        }
        setArcPointer(estimatedPokemonLevel);
        //setArcPointer((Data.CpM[(int) (estimatedPokemonLevel * 2 - 2)] - 0.094) * 202.037116 / Data.CpM[trainerLevel * 2 - 2]);
        arcAdjustBar.setProgress((int) ((estimatedPokemonLevel - 1) * 2));
    }

    @OnClick(R.id.btnIncrementLevelExpanded)
    public void incrementLevelExpanded() {
        expandedLevelSeekbar.setProgress(expandedLevelSeekbar.getProgress() + 1);
        populateAdvancedInformation(IVScanResult.scanContainer.oneScanAgo);
    }

    @OnClick(R.id.btnDecrementLevelExpanded)
    public void decrementLevelExpanded() {
        expandedLevelSeekbar.setProgress(expandedLevelSeekbar.getProgress() - 1);
        populateAdvancedInformation(IVScanResult.scanContainer.oneScanAgo);
    }

    @OnClick(R.id.btnCheckIv)
    public void checkIv() {

        // Check for valid parameters before attempting to do anything else.-
        try {
            pokemonHP = Integer.parseInt(pokemonHPEdit.getText().toString());
            pokemonCP = Integer.parseInt(pokemonCPEdit.getText().toString());
        } catch (NumberFormatException e) {
            Toast.makeText(this, R.string.missing_inputs, Toast.LENGTH_SHORT).show();
            return;
        }

        if (batterySaver && !screenshotDir.isEmpty()) {
            if (GoIVSettings.getInstance(getBaseContext()).shouldDeleteScreenshots()) {
                getContentResolver().delete(screenshotUri, MediaStore.Files.FileColumns.DATA + "=?", new String[]{screenshotDir});
            }
        }

        int selectedPokemon = pokemonList.getSelectedItemPosition();
        Pokemon pokemon = pokeCalculator.get(selectedPokemon);
        /* TODO: Should we set a size limit on that and throw away LRU entries? */
        /* TODO: Move this into an event listener that triggers when the user
         * actually changes the selection. */
        if (!pokemonName.equals(pokemon.name) && pokeCalculator.get(pokemonName) == null) {
            userCorrections.put(pokemonName, pokemon.name);
            SharedPreferences.Editor edit = sharedPref.edit();
            edit.putString(pokemonName, pokemon.name);
            edit.apply();
        }
        IVScanResult ivScanResult = pokeCalculator.getIVPossibilities(selectedPokemon, estimatedPokemonLevel, pokemonHP, pokemonCP);

        if (attCheckbox.isChecked() || defCheckbox.isChecked() || staCheckbox.isChecked()) {
            ivScanResult.refineByHighest(attCheckbox.isChecked(), defCheckbox.isChecked(), staCheckbox.isChecked());
        }

        // If no possible combinations, inform the user and abort.
        if (!ivScanResult.tooManyPossibilities && ivScanResult.getCount() == 0) {
            Toast.makeText(this, R.string.ivtext_no_possibilities, Toast.LENGTH_SHORT).show();
            return;
        }

        addToRangeToClipboardIfSettingOn(ivScanResult);
        populateResultsBox(ivScanResult);
        boolean enableCompare = IVScanResult.scanContainer.twoScanAgo != null;
        //@color/unimportantText
        exResCompare.setEnabled(enableCompare);
        exResCompare.setTextColor(getResources().getColor(enableCompare ? R.color.colorPrimary : R.color.unimportantText));
        resultsBox.setVisibility(View.VISIBLE);
        inputBox.setVisibility(View.GONE);

        initialButtonsLayout.setVisibility(View.GONE);
        onCheckButtonsLayout.setVisibility(View.VISIBLE);
    }

    /**
     * Adds the iv range of the pokemon to the clipboard if the clipboard setting is on
     */
    private void addToRangeToClipboardIfSettingOn(IVScanResult ivScanResult) {
<<<<<<< HEAD
        GoIVSettings settings = GoIVSettings.getSettings(getApplicationContext());
        if (settings.getCopyToClipboard()) {
            if (!ivScanResult.tooManyPossibilities){
                String clipText = ivScanResult.getLowestIVCombination().percentPerfect + "-" + ivScanResult.getHighestIVCombination().percentPerfect;
                ClipData clip = ClipData.newPlainText(clipText, clipText);
                clipboard.setPrimaryClip(clip);
            }
=======
        if (GoIVSettings.getInstance(getApplicationContext()).shouldCopyToClipboard()) {
            String clipText = ivScanResult.getLowestIVCombination().percentPerfect + "-" + ivScanResult.getHighestIVCombination().percentPerfect;
            ClipData clip = ClipData.newPlainText(clipText, clipText);
            clipboard.setPrimaryClip(clip);
>>>>>>> 17083369
        }
    }

    /**
     * Sets all the information in the result box
     */
    private void populateResultsBox(IVScanResult ivScanResult) {
        populateResultsHeader(ivScanResult);

        if (ivScanResult.getCount()==1){
            populateSingleIVMatch(ivScanResult);
        }else { // More than a match
            populateMultipleIVMatch(ivScanResult);
        }
        setResultScreenPercentageRange(ivScanResult); //color codes the result
        adjustSeekbarForPokemon(ivScanResult);

        populateAdvancedInformation(ivScanResult);
        populatePrevScanNarrowing(ivScanResult);
    }

    /**
     * Adjusts the seekbar so minimum is pokemon current level
     * @param ivScanResult
     */
    private void adjustSeekbarForPokemon(IVScanResult ivScanResult) {
        expandedLevelSeekbar.setProgress(levelToProgress(trainerLevel + 1.5f));
        expandedLevelSeekbar.setMax(levelToProgress(40));
    }

    /**
     * Shows the "refine by leveling up" part if he previous pokemon could be an upgraded version
     * @param ivScanResult
     */
    private void populatePrevScanNarrowing(IVScanResult ivScanResult) {
        if (ivScanResult.canThisScanBePoweredUpPreviousScan()){
            refine_by_last_scan.setVisibility(View.VISIBLE);
            exResPrevScan.setText(String.format(getString(R.string.last_scan), ivScanResult.getPrevScanName()));
        }else{
            refine_by_last_scan.setVisibility(View.GONE);
        }

    }

    /**
     * shows the name and level of the pokemon in the results dialog
     * @param ivScanResult
     */
    private void populateResultsHeader(IVScanResult ivScanResult) {
        resultsPokemonName.setText(ivScanResult.pokemon.name);
        resultsPokemonLevel.setText(getString(R.string.level) + ": " + ivScanResult.estimatedPokemonLevel);
    }

    /**
     * populates the reuslt screen with the layout as if its multiple results
     * @param ivScanResult
     */
    private void populateMultipleIVMatch(IVScanResult ivScanResult) {
        llMaxIV.setVisibility(View.VISIBLE);
        llMinIV.setVisibility(View.VISIBLE);
        llSingleMatch.setVisibility(View.GONE);
        llMultipleIVMatches.setVisibility(View.VISIBLE);
        tvAvgIV.setText("AVG");
        if (ivScanResult.tooManyPossibilities) {
            resultsCombinations.setText(getString(R.string.too_many_iv_combinations));
        } else {
            resultsCombinations.setText(String.format(getString(R.string.possible_iv_combinations), ivScanResult.iVCombinations.size()));
        }

        populateIVAllPosibilities(ivScanResult);

    }

    /**
     * adds all options in the all iv possibilities list
     * @param ivScanResult
     */
    private void populateIVAllPosibilities(IVScanResult ivScanResult) {

        for (IVCombination ivItem : ivScanResult.iVCombinations) {
            addIVTextTo(allPosAtt, ivItem.att);
            addIVTextTo(allPosDef, ivItem.def);
            addIVTextTo(allPosSta, ivItem.sta);
            addPercentageToPercentageColumn(ivItem.att + ivItem.sta + ivItem.def);
        }


    }

    /**
     * adds a percent data point to the all positilities dialog
     * @param allIVCombined attack + defence + stamina, max 45
     */
    private void addPercentageToPercentageColumn(int allIVCombined) {
        TextView adder = new TextView(this);
        int percent = (int)((allIVCombined / 45f)*100);
        adder.setText(percent + "");
        setTextColorbyPercentage(adder, percent);
        allPosPercent.addView(adder);
    }

    /**
     *
     * method for adding an iv data to the all posibilities field, this method adds a single data point to a column
     * @param column attack / defence / stamina
     * @param value A value between 0 and 15
     */
    private void addIVTextTo(LinearLayout column, int value) {
        TextView adder = new TextView(this);
        adder.setText(value + "");
        int attackpercent = (int)((value / 15f)*100);
        setTextColorbyPercentage(adder, attackpercent);
        column.addView(adder);
    }


    /**
     * populates the result screen with the layout as if it's a single result
     * @param ivScanResult
     */
    private void populateSingleIVMatch(IVScanResult ivScanResult) {
        llMaxIV.setVisibility(View.GONE);
        llMinIV.setVisibility(View.GONE);
        tvAvgIV.setText("IV");
        resultsAttack.setText(String.valueOf(ivScanResult.iVCombinations.get(0).att));
        resultsDefense.setText(String.valueOf(ivScanResult.iVCombinations.get(0).def));
        resultsHP.setText(String.valueOf(ivScanResult.iVCombinations.get(0).sta));

        setTextColorbyPercentage(resultsAttack, (int) Math.round(ivScanResult.iVCombinations.get(0).att*100.0/15));
        setTextColorbyPercentage(resultsDefense, (int) Math.round(ivScanResult.iVCombinations.get(0).def*100.0/15));
        setTextColorbyPercentage(resultsHP, (int) Math.round(ivScanResult.iVCombinations.get(0).sta*100.0/15));

        llSingleMatch.setVisibility(View.VISIBLE);
        llMultipleIVMatches.setVisibility(View.GONE);
    }

    private int getSeekbarOffset() {
        return (int) (2 * estimatedPokemonLevel);
    }

    private float seekbarProgressToLevel(int progress) {
        return (progress + getSeekbarOffset()) / 2.0f;  //seekbar only supports integers, so the seekbar works between 2 and 80.
    }

    private int levelToProgress(float level) {
        return Math.min((int) (level * 2), 80) - getSeekbarOffset();
    }

    /**
     * sets the growth estimate text boxes to correpond to the
     * pokemon evolution and level set by the user
     */
    public void populateAdvancedInformation(IVScanResult ivScanResult) {
        float goalLevel = seekbarProgressToLevel(expandedLevelSeekbar.getProgress());
        int intSelectedPokemon = extendedEvolutionSpinner.getSelectedItemPosition(); //which pokemon is selected in the spinner
        ArrayList<Pokemon> evolutionLine = pokeCalculator.getEvolutionLine(ivScanResult.pokemon);

        Pokemon selectedPokemon;
        if (intSelectedPokemon == -1) {
            selectedPokemon = ivScanResult.pokemon;//if initialising list, act as if scanned pokemon is marked
            for (int i = 0; i < evolutionLine.size(); i++) {
                if (evolutionLine.get(i).number == selectedPokemon.number) {
                    intSelectedPokemon = i;
                    extendedEvolutionSpinner.setSelection(intSelectedPokemon);
                    break;
                }
            }
        } else {
            selectedPokemon = evolutionLine.get(intSelectedPokemon);
        }


        CPRange expectedRange = pokeCalculator.getCpRangeAtLevel(selectedPokemon, ivScanResult.lowAttack, ivScanResult.lowDefense, ivScanResult.lowStamina, ivScanResult.highAttack, ivScanResult.highDefense, ivScanResult.highStamina, goalLevel);
        CPRange realRange = pokeCalculator.getCpRangeAtLevel(ivScanResult.pokemon, ivScanResult.lowAttack, ivScanResult.lowDefense, ivScanResult.lowStamina, ivScanResult.highAttack, ivScanResult.highDefense, ivScanResult.highStamina, estimatedPokemonLevel);
        int expectedAverage = (expectedRange.high + expectedRange.low) / 2;
        exResultCP.setText(String.valueOf(expectedAverage) + " (+" + (expectedAverage - realRange.high) + ")");

        UpgradeCost cost = pokeCalculator.getUpgradeCost(goalLevel, estimatedPokemonLevel);
        int evolutionCandyCost = pokeCalculator.getCandyCostForEvolution(ivScanResult.pokemon, selectedPokemon);
        String candyCostText = cost.candy+evolutionCandyCost + "";
        exResCandy.setText(candyCostText);
        exResStardust.setText(String.valueOf(cost.dust));

        pokeEvolutionAdapter.updatePokemonList(evolutionLine);
        exResLevel.setText(String.valueOf(goalLevel));

        // If goalLevel exeeds trainer capabilities then show text in orange
        if (goalLevel > trainerLevel + 1.5) {
            exResLevel.setTextColor(getResources().getColor(R.color.orange));
        } else {
            exResLevel.setTextColor(getResources().getColor(R.color.importantText));
        }
    }


    /**
     * fixes the three boxes that show iv range color and text
     *
     * @param ivScanResult the scan result used to populate the TextViews
     */
    private void setResultScreenPercentageRange(IVScanResult ivScanResult) {
        int low = 0;
        int ave = 0;
        int high = 0;
        if (ivScanResult.iVCombinations.size() != 0) {
            low = ivScanResult.getLowestIVCombination().percentPerfect;
            ave = ivScanResult.getAveragePercent();
            high = ivScanResult.getHighestIVCombination().percentPerfect;
        }
        setTextColorbyPercentage(resultsMinPercentage, low);
        setTextColorbyPercentage(resultsAvePercentage, ave);
        setTextColorbyPercentage(resultsMaxPercentage, high);


        if (ivScanResult.iVCombinations.size() > 0) {
            resultsMinPercentage.setText(low + "%");
            resultsAvePercentage.setText(ave + "%");
            resultsMaxPercentage.setText(high + "%");
        } else {
            resultsMinPercentage.setText("?%");
            resultsAvePercentage.setText("?%");
            resultsMaxPercentage.setText("?%");
        }
    }

    /**
     * sets the text color to red if below 80, and green if above
     *
     * @param text  the text that changes color
     * @param value the value that is checked if its above 80
     */
    private void setTextColorbyPercentage(TextView text, int value) {
        if (value >= 80) {
            text.setTextColor(Color.parseColor("#088A08")); //dark green
        } else if (value >= 60) {
            text.setTextColor(Color.parseColor("#DBA901"));//brownish orange
        } else {
            text.setTextColor(Color.parseColor("#8A0808")); //dark red
        }
    }

    @OnClick({R.id.btnCancelInfo, R.id.btnCloseInfo})
    /**
     * resets the info dialogue to its default state
     */
    public void cancelInfoDialog() {
        hideInfoLayoutArcPointer();
        if (!batterySaver) {
            windowManager.addView(IVButton, IVButonParams);
            IVButtonShown = true;
        }
        attCheckbox.setChecked(false);
        defCheckbox.setChecked(false);
        staCheckbox.setChecked(false);

        //clear the all possibilities dialog
        allPosAtt.removeAllViews();
        allPosDef.removeAllViews();
        allPosSta.removeAllViews();
        allPosPercent.removeAllViews();

        resetPokeflyStateMachine();
        resetInfoDialogue();
    }

    /**
     * Displays the all possibilities dialog
     */
    @OnClick(R.id.tvSeeAllPossibilities)
    public void displayAllPossibilities() {
        resultsBox.setVisibility(View.GONE);
        allPossibilitiesBox.setVisibility(View.VISIBLE);
    }

    @OnClick(R.id.exResCompare)
    public void reduceScanByComparison() {
        IVScanResult thisScan = IVScanResult.scanContainer.oneScanAgo;
        IVScanResult prevScan = IVScanResult.scanContainer.twoScanAgo;
        if (prevScan != null) {
            ArrayList<IVCombination> newResult = thisScan.getLatestIVIntersection();
            // Since the only change was an intersection, if the sizes are equal the content's also equal.
            boolean changed = newResult.size() != thisScan.iVCombinations.size();
            thisScan.iVCombinations = newResult;
            if (changed)
                populateResultsBox(thisScan);
            else
                Toast.makeText(this, R.string.refine_no_progress, Toast.LENGTH_SHORT).show();

        }

    }

    /**
     * resets the floating window that contains the result and input dialogue
     */
    private void resetInfoDialogue() {
        inputBox.setVisibility(View.VISIBLE);
        extendedEvolutionSpinner.setSelection(-1);
        resultsBox.setVisibility(View.GONE);
        allPossibilitiesBox.setVisibility(View.GONE);
    }

    /**
     * Reset service state so that a new pokemon info can be requested.
     */
    private void resetPokeflyStateMachine() {
        receivedInfo = false;
        infoShownSent = false;
        Intent resetIntent = MainActivity.createResetScreenshotIntent();
        LocalBroadcastManager.getInstance(Pokefly.this).sendBroadcast(resetIntent);
    }

    /**
     * Goes back a section
     */
    //TODO: Needs better implementation
    @OnClick(R.id.btnBackInfo)
    public void backToIvForm() {
        if (allPossibilitiesBox.getVisibility() == View.VISIBLE) {
            allPossibilitiesBox.setVisibility(View.GONE);
            resultsBox.setVisibility(View.VISIBLE);
        } else {
            allPossibilitiesBox.setVisibility(View.GONE);
            inputBox.setVisibility(View.VISIBLE);
            resultsBox.setVisibility(View.GONE);

            initialButtonsLayout.setVisibility(View.VISIBLE);
            onCheckButtonsLayout.setVisibility(View.GONE);
        }
    }

    /**
     * showInfoLayout
     * Shows the info layout once a scan is complete. Allows the user to change any data and then
     * shows the final results.
     */
    private void showInfoLayout() {
        if (!infoShownReceived) {

            infoShownReceived = true;
            int[] possiblePoke = getPossiblePokemon(pokemonName, candyName);
            initialButtonsLayout.setVisibility(View.VISIBLE);
            onCheckButtonsLayout.setVisibility(View.GONE);

            // set color based on similarity
            if (possiblePoke[1] == 0) {
                pokemonList.setBackgroundColor(Color.parseColor("#ddffdd"));
            } else if (possiblePoke[1] < 2) {
                pokemonList.setBackgroundColor(Color.parseColor("#ffffcc"));
            } else {
                pokemonList.setBackgroundColor(Color.parseColor("#ffcccc"));
            }

            pokemonList.setSelection(possiblePoke[0]);
            pokemonHPEdit.setText(String.valueOf(pokemonHP));
            pokemonCPEdit.setText(String.valueOf(pokemonCP));

            showInfoLayoutArcPointer();
            setArcPointer(estimatedPokemonLevel);
            //setArcPointer((Data.CpM[(int) (estimatedPokemonLevel * 2 - 2)] - 0.094) * 202.037116 / Data.CpM[trainerLevel * 2 - 2]);
            arcAdjustBar.setProgress((int) ((estimatedPokemonLevel - 1) * 2));

            if (batterySaver) {
                infoShownReceived = false;
            }

            if (!GoIVSettings.getInstance(getBaseContext()).shouldShouldConfirmationDialogs()) {
                checkIv();
            }
        }
    }

    /**
     * @return the likely pokemon number against the char sequence as well as the similarity
     */
    private int[] getPossiblePokemon(String poketext, String candytext) {
        int pokeNumber = 0;
        int bestMatch = 100;
        int bestCandyMatch = 100;
        Pokemon p;

        /* If the user previous corrected this text, go with that. */
        if (userCorrections.containsKey(poketext)) {
            poketext = userCorrections.get(poketext);
        }

        /* If we already did similarity search for this, go with the cached value. */
        String cached = cachedCorrections.get(poketext);
        if (cached != null) {
            poketext = cached;
        }

        /* If the pokemon name was a perfect match, we are done. */
        p = pokeCalculator.get(poketext);
        if (p != null) {
            int[] result = {p.number, 0};
            return result;
        }

        /* If not, we limit the Pokemon search by candy name first since fewer valid candy names
         * options should mean fewer false matches. */
        p = pokeCalculator.get(candytext);

        /* If we can't find perfect candy match, do a distance/similarity based match */
        if (p == null) {
            for (Pokemon trypoke : pokeCalculator.pokedex) {
                /* Candy names won't match evolutions */
                if (trypoke.devoNumber != -1) {
                    continue;
                }

                int dist = trypoke.getDistanceCaseInsensitive(candytext);
                if (dist < bestCandyMatch) {
                    p = trypoke;
                    bestCandyMatch = dist;
                }
            }
        } else {
            bestCandyMatch = 0;
        }

        /* Search through all the pokemon with the same candy name and pick the one with the best
         * match to the pokemon name (not the candy name) */
        ArrayList<Pokemon> candylist = new ArrayList<>();
        candylist.add(p);
        candylist.addAll(p.evolutions);
        /* If the base pokemon has only one evolution, they we consider another level of evolution */
        if (p.evolutions.size() == 1) {
            candylist.addAll(p.evolutions.get(0).evolutions);
        }

        bestMatch = 100;
        for (Pokemon candyp : candylist) {
            int dist = candyp.getDistance(poketext);
            if (dist < bestMatch) {
                p = candyp;
                bestMatch = dist;
            }
        }

        /* Cache this correction. We don't really need to save this across launches. */
        cachedCorrections.put(poketext, p.name);

        /* Adding the candy distance and the pokemon name distance gives a better idea of how much
         * guess is going on. */
        int[] result = {p.number, bestCandyMatch + bestMatch};
        return result;
    }


    /**
     * displayInfo
     * Receiver called once MainActivity's scan is complete, sets all pokemon info and shows the
     * info layout.
     */
    private BroadcastReceiver displayInfo = new BroadcastReceiver() {
        @Override
        public void onReceive(Context context, Intent intent) {
            if (!receivedInfo) {
                receivedInfo = true;
                if (intent.hasExtra(KEY_SEND_INFO_NAME) && intent.hasExtra(KEY_SEND_INFO_CP) && intent.hasExtra(KEY_SEND_INFO_HP) && intent.hasExtra(KEY_SEND_INFO_LEVEL)) {
                    pokemonName = intent.getStringExtra(KEY_SEND_INFO_NAME);
                    candyName = intent.getStringExtra(KEY_SEND_INFO_CANDY);
                    pokemonCP = intent.getIntExtra(KEY_SEND_INFO_CP, 0);
                    pokemonHP = intent.getIntExtra(KEY_SEND_INFO_HP, 0);
                    estimatedPokemonLevel = intent.getDoubleExtra(KEY_SEND_INFO_LEVEL, estimatedPokemonLevel);
                    if (estimatedPokemonLevel < 1.0) {
                        estimatedPokemonLevel = 1.0;
                    }
                    if (intent.hasExtra(KEY_SEND_SCREENSHOT_DIR)) {
                        screenshotDir = intent.getStringExtra(KEY_SEND_SCREENSHOT_DIR);
                    } else {
                        screenshotDir = "";
                    }

                    showInfoLayout();
                } else {
                    resetPokeflyStateMachine();
                }
            }
        }
    };

    /**
     * setIVButtonDisplay
     * Receiver called from MainActivity. Tells Pokefly to either show the IV Button (if on poke) or
     * hide the IV Button.
     */
    private BroadcastReceiver setIVButtonDisplay = new BroadcastReceiver() {
        @Override
        public void onReceive(Context context, Intent intent) {
            boolean show = intent.getBooleanExtra(KEY_DISPLAY_IV_BUTTON_SHOW, false);
            if (show && !IVButtonShown && !infoShownSent) {
                windowManager.addView(IVButton, IVButonParams);
                IVButtonShown = true;
            } else if (!show) {
                if (IVButtonShown) {
                    windowManager.removeView(IVButton);
                    IVButtonShown = false;
                }
            }
        }
    };

    private int dpToPx(int dp) {
        return Math.round(dp * (displayMetrics.xdpi / DisplayMetrics.DENSITY_DEFAULT));
    }
}<|MERGE_RESOLUTION|>--- conflicted
+++ resolved
@@ -641,21 +641,14 @@
      * Adds the iv range of the pokemon to the clipboard if the clipboard setting is on
      */
     private void addToRangeToClipboardIfSettingOn(IVScanResult ivScanResult) {
-<<<<<<< HEAD
-        GoIVSettings settings = GoIVSettings.getSettings(getApplicationContext());
-        if (settings.getCopyToClipboard()) {
-            if (!ivScanResult.tooManyPossibilities){
+        if (GoIVSettings.getInstance(getApplicationContext()).shouldCopyToClipboard()) {
+            if (GoIVSettings.getInstance(getApplicationContext()).shouldCopyToClipboard()) {
                 String clipText = ivScanResult.getLowestIVCombination().percentPerfect + "-" + ivScanResult.getHighestIVCombination().percentPerfect;
                 ClipData clip = ClipData.newPlainText(clipText, clipText);
                 clipboard.setPrimaryClip(clip);
             }
-=======
-        if (GoIVSettings.getInstance(getApplicationContext()).shouldCopyToClipboard()) {
-            String clipText = ivScanResult.getLowestIVCombination().percentPerfect + "-" + ivScanResult.getHighestIVCombination().percentPerfect;
-            ClipData clip = ClipData.newPlainText(clipText, clipText);
-            clipboard.setPrimaryClip(clip);
->>>>>>> 17083369
-        }
+        }
+
     }
 
     /**
