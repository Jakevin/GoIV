--- conflicted
+++ resolved
@@ -20,6 +20,7 @@
 import android.provider.MediaStore;
 import android.support.v4.content.LocalBroadcastManager;
 import android.util.DisplayMetrics;
+import android.util.Log;
 import android.util.LruCache;
 import android.view.Gravity;
 import android.view.LayoutInflater;
@@ -111,29 +112,6 @@
     LinearLayout onCheckButtonsLayout;
 
     // Layouts
-<<<<<<< HEAD
-    @BindView(R.id.inputBox) LinearLayout inputBox;
-    @BindView(R.id.resultsBox) LinearLayout resultsBox;
-    @BindView(R.id.expandedResultsBox) LinearLayout expandedResultsBox;
-    @BindView(R.id.allPossibilitiesBox) LinearLayout allPossibilitiesBox;
-
-    // Result data
-    @BindView(R.id.resultsMinPercentage) TextView resultsMinPercentage;
-    @BindView(R.id.resultsAvePercentage) TextView resultsAvePercentage;
-    @BindView(R.id.resultsMaxPercentage) TextView resultsMaxPercentage;
-    @BindView(R.id.resultsPokemonLevel) TextView resultsPokemonLevel;
-    @BindView(R.id.exResCandy) TextView exResCandy;
-    @BindView(R.id.exResLevel) TextView exResLevel;
-    @BindView(R.id.resultsPokemonName) TextView resultsPokemonName;
-    @BindView(R.id.resultsCombinations) TextView resultsCombinations;
-    @BindView(R.id.exResultCP) TextView exResultCP;
-    @BindView(R.id.exResStardust) TextView exResStardust;
-    @BindView(R.id.exResPrevScan) TextView exResPrevScan;
-    @BindView(R.id.resultsMoreInformationArrow) TextView resultsMoreInformationArrow;
-    @BindView(R.id.resultsMoreInformationText) TextView resultsMoreInformationText;
-    @BindView(R.id.expandedLevelSeekbar) SeekBar expandedLevelSeekbar;
-    @BindView(R.id.extendedEvolutionSpinner) Spinner extendedEvolutionSpinner;
-=======
     @BindView(R.id.inputBox)
     LinearLayout inputBox;
     @BindView(R.id.resultsBox)
@@ -174,7 +152,6 @@
     SeekBar expandedLevelSeekbar;
     @BindView(R.id.extendedEvolutionSpinner)
     Spinner extendedEvolutionSpinner;
->>>>>>> 9cdd8876
 
     private String pokemonName;
     private String candyName;
@@ -518,8 +495,6 @@
             }
 
         });
-<<<<<<< HEAD
-=======
     }
 
 
@@ -533,21 +508,8 @@
             resultsMoreInformationArrow.setText("▼ ");
         }
 
->>>>>>> 9cdd8876
-    }
-
-
-    @OnClick ({R.id.resultsMoreInformationText, R.id.resultsMoreInformationArrow})
-    public void toggleMoreResultsBox(){
-        if (expandedResultsBox.getVisibility() == View.VISIBLE){
-            expandedResultsBox.setVisibility(View.GONE);
-            resultsMoreInformationArrow.setText("► ");
-        }else{
-            expandedResultsBox.setVisibility(View.VISIBLE);
-            resultsMoreInformationArrow.setText("▼ ");
-        }
-
-    }
+    }
+
     @OnClick(R.id.btnDecrementLevel)
     public void decrementLevel() {
         if (estimatedPokemonLevel > 1.0) {
@@ -602,46 +564,26 @@
     /**
      * sets the information in the results box
      */
-<<<<<<< HEAD
-    private void populateResultsBox(IVScanResult ivScanResult){
+    private void populateResultsBox(IVScanResult ivScanResult) {
 
         resultsPokemonName.setText(ivScanResult.pokemon.name);
         resultsCombinations.setText(String.format(getString(R.string.possible_iv_combinations), ivScanResult.iVCombinations.size()));
-
-        //TODO: Populate ivText in a better way.
-        String allIvs = "";
-        for(IVCombination ivItem : ivScanResult.iVCombinations) {
-=======
-    private void populateResultsBox(IVScanResult ivScanResult) {
-
-        resultsPokemonName.setText(ivScanResult.pokemon.name);
-        resultsCombinations.setText(ivScanResult.iVCombinations.size() + " Possible IV combinations");
 
         //TODO: Populate ivText in a better way.
         String allIvs = "";
         for (IVCombination ivItem : ivScanResult.iVCombinations) {
->>>>>>> 9cdd8876
             allIvs += String.format(getString(R.string.ivtext_stats), ivItem.att, ivItem.def, ivItem.sta, ivItem.percentPerfect) + "\n";
         }
         ivText.setText(allIvs);
 
-<<<<<<< HEAD
         resultsPokemonLevel.setText(getString(R.string.level) + ": " + ivScanResult.estimatedPokemonLevel);
-        setResultScreenPercentageRange(ivScanResult);
-
-        expandedLevelSeekbar.setProgress(Math.min(trainerLevel+3, 80)); //3 because pokemon level is 1.5 higher than trainer max, and seekbar is int only so value is x2
-        updateCostFields(ivScanResult);
-        exResPrevScan.setText(String.format(getString(R.string.last_scan),ivScanResult.getPrevScanName()));
-
-=======
-        resultsPokemonLevel.setText("Level: " + ivScanResult.estimatedPokemonLevel);
         setResultScreenPercentageRange(ivScanResult);
 
         //Preselect the maximum level we can reach currently, the user can move to higher or lower.
         expandedLevelSeekbar.setProgress(levelToProgress(trainerLevel + 1.5f));
         expandedLevelSeekbar.setMax(levelToProgress(40));
         updateCostFields(ivScanResult);
-        exResPrevScan.setText("Previous scan: " + ivScanResult.getPrevScanName());
+        exResPrevScan.setText(String.format(getString(R.string.last_scan),ivScanResult.getPrevScanName()));
     }
 
     private int getSeekbarOffset() {
@@ -654,29 +596,19 @@
 
     private int levelToProgress(float level) {
         return Math.min((int) (level * 2), 80) - getSeekbarOffset();
->>>>>>> 9cdd8876
     }
 
     /**
      * sets the growth estimate text boxes to correpond to the
      * pokemon evolution and level set by the user
      */
-<<<<<<< HEAD
-    public void updateCostFields(IVScanResult ivScanResult){
-        float goalLevel = expandedLevelSeekbar.getProgress()/2.0f; //seekbar only supports integers, so the seekbar works between 2 and 80.
-=======
     public void updateCostFields(IVScanResult ivScanResult) {
         float goalLevel = seekbarProgressToLevel(expandedLevelSeekbar.getProgress());
->>>>>>> 9cdd8876
         int intSelectedPokemon = extendedEvolutionSpinner.getSelectedItemPosition(); //which pokemon is selected in the spinner
         ArrayList<Pokemon> evolutionLine = pokeCalculator.getEvolutionLine(ivScanResult.pokemon);
 
         Pokemon selectedPokemon;
-<<<<<<< HEAD
-        if (intSelectedPokemon == -1){
-=======
         if (intSelectedPokemon == -1) {
->>>>>>> 9cdd8876
             selectedPokemon = ivScanResult.pokemon;//if initialising list, act as if scanned pokemon is marked
             for (int i = 0; i < evolutionLine.size(); i++) {
                 if (evolutionLine.get(i).number == selectedPokemon.number) {
@@ -684,26 +616,6 @@
                     extendedEvolutionSpinner.setSelection(intSelectedPokemon);
                     break;
                 }
-<<<<<<< HEAD
-
-            }
-            Log.d("Selected poke:" + selectedPokemon.name, "nahojjjen debug selected poke");
-        } else {
-            selectedPokemon = evolutionLine.get(intSelectedPokemon);
-            Log.d("Selected poke:" + selectedPokemon.name, "nahojjjen debug selected poke");
-        }
-
-
-
-        if (goalLevel < estimatedPokemonLevel){//Lowest estimate is the pokemons current level
-            goalLevel = (float)estimatedPokemonLevel;
-        }
-
-        CPRange expectedRange = pokeCalculator.getCpRangeAtLevel(selectedPokemon, ivScanResult.lowAttack, ivScanResult.lowDefense, ivScanResult.lowStamina, ivScanResult.highAttack, ivScanResult.highDefense, ivScanResult.highStamina, goalLevel);
-        CPRange realRange = pokeCalculator.getCpRangeAtLevel(ivScanResult.pokemon, ivScanResult.lowAttack, ivScanResult.lowDefense, ivScanResult.lowStamina, ivScanResult.highAttack, ivScanResult.highDefense, ivScanResult.highStamina, estimatedPokemonLevel);
-        int expectedAverage = (expectedRange.high+realRange.low)/2;
-        exResultCP.setText(String.valueOf(expectedAverage) + " (+" + (expectedAverage-realRange.high) + ")");
-=======
             }
         } else {
             selectedPokemon = evolutionLine.get(intSelectedPokemon);
@@ -714,7 +626,6 @@
         CPRange realRange = pokeCalculator.getCpRangeAtLevel(ivScanResult.pokemon, ivScanResult.lowAttack, ivScanResult.lowDefense, ivScanResult.lowStamina, ivScanResult.highAttack, ivScanResult.highDefense, ivScanResult.highStamina, estimatedPokemonLevel);
         int expectedAverage = (expectedRange.high + realRange.low) / 2;
         exResultCP.setText(String.valueOf(expectedAverage) + " (+" + (expectedAverage - realRange.high) + ")");
->>>>>>> 9cdd8876
 
         UpgradeCost cost = pokeCalculator.getUpgradeCost(goalLevel, estimatedPokemonLevel);
         exResCandy.setText(String.valueOf(cost.candy));
@@ -728,20 +639,12 @@
 
     /**
      * fixes the three boxes that show iv range color and text
-<<<<<<< HEAD
-     * @param ivScanResult the scan result used to populate the TextViews
-     */
-    private void setResultScreenPercentageRange(IVScanResult ivScanResult) {
-        int low=0;
-        int ave=0;
-=======
      *
      * @param ivScanResult the scan result used to populate the TextViews
      */
     private void setResultScreenPercentageRange(IVScanResult ivScanResult) {
         int low = 0;
         int ave = 0;
->>>>>>> 9cdd8876
         int high = 0;
         if (ivScanResult.iVCombinations.size() != 0) {
             low = ivScanResult.getLowestIVCombination().percentPerfect;
@@ -753,19 +656,11 @@
         setTextColorbyPercentage(resultsMaxPercentage, high);
 
 
-<<<<<<< HEAD
-        if (ivScanResult.iVCombinations.size() >0){
-            resultsMinPercentage.setText( low+ "%");
-            resultsAvePercentage.setText(ave + "%");
-            resultsMaxPercentage.setText(high + "%");
-        }else{
-=======
         if (ivScanResult.iVCombinations.size() > 0) {
             resultsMinPercentage.setText(low + "%");
             resultsAvePercentage.setText(ave + "%");
             resultsMaxPercentage.setText(high + "%");
         } else {
->>>>>>> 9cdd8876
             resultsMinPercentage.setText("?%");
             resultsAvePercentage.setText("?%");
             resultsMaxPercentage.setText("?%");
@@ -774,17 +669,6 @@
 
     /**
      * sets the text color to red if below 80, and green if above
-<<<<<<< HEAD
-     * @param text the text that changes color
-     * @param value the value that is checked if its above 80
-     */
-    private void setTextColorbyPercentage(TextView text, int value) {
-        if (value >= 80){
-            text.setTextColor(Color.parseColor("#088A08")); //dark green
-        }else if (value >= 60){
-            text.setTextColor(Color.parseColor("#DBA901"));//brownish orange
-        }else{
-=======
      *
      * @param text  the text that changes color
      * @param value the value that is checked if its above 80
@@ -795,7 +679,6 @@
         } else if (value >= 60) {
             text.setTextColor(Color.parseColor("#DBA901"));//brownish orange
         } else {
->>>>>>> 9cdd8876
             text.setTextColor(Color.parseColor("#8A0808")); //dark red
         }
     }
@@ -820,19 +703,11 @@
         allPossibilitiesBox.setVisibility(View.VISIBLE);
     }
 
-<<<<<<< HEAD
-    @OnClick (R.id.exResCompare)
-    public void reduceScanByComparison(){
-        IVScanResult thisScan = IVScanResult.scanContainer.oneScanAgo;
-        IVScanResult prevScan = IVScanResult.scanContainer.twoScanAgo;
-        if (prevScan != null){
-=======
     @OnClick(R.id.exResCompare)
     public void reduceScanByComparison() {
         IVScanResult thisScan = IVScanResult.scanContainer.oneScanAgo;
         IVScanResult prevScan = IVScanResult.scanContainer.twoScanAgo;
         if (prevScan != null) {
->>>>>>> 9cdd8876
             ArrayList<IVCombination> newResult = thisScan.getLatestIVIntersection();
             thisScan.iVCombinations = newResult;
             populateResultsBox(thisScan);
@@ -840,10 +715,7 @@
         }
 
     }
-<<<<<<< HEAD
-=======
-
->>>>>>> 9cdd8876
+
     /**
      * resets the floating window that contains the result and input dialogue
      */
@@ -872,17 +744,10 @@
     //TODO: Needs better implementation
     @OnClick(R.id.btnBackInfo)
     public void backToIvForm() {
-<<<<<<< HEAD
-        if(allPossibilitiesBox.getVisibility()==View.VISIBLE){
-            allPossibilitiesBox.setVisibility(View.GONE);
-            resultsBox.setVisibility(View.VISIBLE);
-        }else{
-=======
         if (allPossibilitiesBox.getVisibility() == View.VISIBLE) {
             allPossibilitiesBox.setVisibility(View.GONE);
             resultsBox.setVisibility(View.VISIBLE);
         } else {
->>>>>>> 9cdd8876
             allPossibilitiesBox.setVisibility(View.GONE);
             inputBox.setVisibility(View.VISIBLE);
             resultsBox.setVisibility(View.GONE);
