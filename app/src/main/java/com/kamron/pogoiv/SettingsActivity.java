--- conflicted
+++ resolved
@@ -3,15 +3,11 @@
 import android.content.BroadcastReceiver;
 import android.content.Context;
 import android.content.Intent;
-import android.content.IntentFilter;
-<<<<<<< HEAD
-=======
-import android.content.SharedPreferences;
->>>>>>> d7eaa435
-import android.os.Build;
+import android.content.IntentFilter;import android.os.Build;
 import android.os.Bundle;
 import android.preference.Preference;
 import android.preference.PreferenceFragment;
+import android.preference.PreferenceManager;
 import android.preference.PreferenceScreen;
 import android.preference.SwitchPreference;
 import android.support.v4.content.LocalBroadcastManager;
@@ -22,13 +18,7 @@
 import com.kamron.pogoiv.updater.AppUpdate;
 import com.kamron.pogoiv.updater.AppUpdateUtil;
 
-<<<<<<< HEAD
 public class SettingsActivity extends AppCompatActivity {
-
-    private Context mContext;
-=======
-public class SettingsActivity extends AppCompatActivity implements SharedPreferences.OnSharedPreferenceChangeListener {
->>>>>>> d7eaa435
 
     private Context mContext;
 
@@ -38,21 +28,7 @@
         getFragmentManager().beginTransaction().replace(android.R.id.content, new SettingsFragment()).commit();
         mContext = SettingsActivity.this;
         getSupportActionBar().setTitle(getResources().getString(R.string.settings_page_title));
-<<<<<<< HEAD
         LocalBroadcastManager.getInstance(this).registerReceiver(showUpdateDialog, new IntentFilter(MainActivity.ACTION_SHOW_UPDATE_DIALOG));
-=======
-
-        SharedPreferences sharedPref = PreferenceManager.getDefaultSharedPreferences(this);
-        sharedPref.registerOnSharedPreferenceChangeListener(this);
-        mContext = SettingsActivity.this;
-        LocalBroadcastManager.getInstance(this).registerReceiver(showUpdateDialog, new IntentFilter(MainActivity.ACTION_SHOW_UPDATE_DIALOG));
-    }
-
-    @Override
-    public void onDestroy() {
-        super.onDestroy();
-        LocalBroadcastManager.getInstance(this).unregisterReceiver(showUpdateDialog);
->>>>>>> d7eaa435
     }
 
     @Override
@@ -65,7 +41,6 @@
         @Override
         public void onReceive(Context context, Intent intent) {
             AppUpdate update = intent.getParcelableExtra("update");
-<<<<<<< HEAD
             if(update.getStatus() == AppUpdate.UPDATE_AVAILABLE) {
                 AlertDialog updateDialog = AppUpdateUtil.getAppUpdateDialog(mContext, update);
                 updateDialog.show();
@@ -74,10 +49,6 @@
                 Toast.makeText(mContext, getResources().getString(R.string.up_to_date), Toast.LENGTH_SHORT).show();
             else
                 Toast.makeText(mContext, getResources().getString(R.string.update_check_failed), Toast.LENGTH_SHORT).show();
-=======
-            AlertDialog updateDialog = AppUpdateUtil.getAppUpdateDialog(mContext, update);
-            updateDialog.show();
->>>>>>> d7eaa435
         }
     };
 
