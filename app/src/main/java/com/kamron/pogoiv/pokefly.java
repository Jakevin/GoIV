package com.kamron.pogoiv;

import android.app.Notification;
import android.app.NotificationManager;
import android.app.PendingIntent;
import android.app.Service;
import android.content.BroadcastReceiver;
import android.content.ClipboardManager;
import android.content.Context;
import android.content.Intent;
import android.content.IntentFilter;
import android.graphics.PixelFormat;
import android.net.Uri;
import android.os.Build;
import android.os.IBinder;
import android.provider.MediaStore;
import android.support.v4.content.LocalBroadcastManager;
import android.util.DisplayMetrics;
import android.view.Gravity;
import android.view.LayoutInflater;
import android.view.MotionEvent;
import android.view.View;
import android.view.WindowManager;
import android.widget.ArrayAdapter;
import android.widget.Button;
import android.widget.EditText;
import android.widget.ImageView;
import android.widget.LinearLayout;
import android.widget.SeekBar;
import android.widget.Spinner;
import android.widget.TextView;

import java.text.NumberFormat;
import java.util.ArrayList;
import java.util.List;

import butterknife.BindView;
import butterknife.ButterKnife;
import butterknife.OnClick;

/**
 * Created by Kamron on 7/25/2016.
 */

public class pokefly extends Service {
    private final int MAX_POSSIBILITIES = 8;

    private int trainerLevel = -1;
    private boolean batterySaver = false;
    private Uri screenshotUri;
    private String screenshotDir;

    private boolean receivedInfo = false;

    private WindowManager windowManager;
    private DisplayMetrics displayMetrics;
    ClipboardManager clipboard;

    private boolean infoShown = false;
    private boolean infoShownReceived = false;
    private boolean IVButtonShown = false;

    private ImageView IVButton;
    private ImageView arcPointer;
    private LinearLayout infoLayout;

    private PokeInfoCalculator  pokeCalculator = null;

    @BindView(R.id.tvIvInfo) TextView ivText;
    @BindView(R.id.spnPokemonName) Spinner pokemonList;
    @BindView(R.id.etCp) EditText pokemonCPEdit;
    @BindView(R.id.etHp) EditText pokemonHPEdit;
    @BindView(R.id.sbArcAdjust) SeekBar arcAdjustBar;
    @BindView(R.id.btnCheckIv) Button pokemonGetIVButton;
    @BindView(R.id.btnCancelInfo) Button cancelInfoButton;
    @BindView(R.id.llPokemonInfo) LinearLayout pokemonInfoLayout;

    private String pokemonName;
    private String candyName;
    private int pokemonCP;
    private int pokemonHP;
    private double estimatedPokemonLevel = 1.0;

    private ArrayAdapter<Pokemon> pokeAdapter;

    private final WindowManager.LayoutParams arcParams = new WindowManager.LayoutParams(
            WindowManager.LayoutParams.WRAP_CONTENT,
            WindowManager.LayoutParams.WRAP_CONTENT,
            WindowManager.LayoutParams.TYPE_PHONE,
            WindowManager.LayoutParams.FLAG_NOT_FOCUSABLE | WindowManager.LayoutParams.FLAG_LAYOUT_NO_LIMITS,
            PixelFormat.TRANSLUCENT);
    private int arcInitialY = 0;
    private int radius = 0;
    private int pointerHeight = 0;
    private int pointerWidth = 0;
    private int statusBarHeight = 0;
    private int arcCenter = 0;

    private final WindowManager.LayoutParams layoutParams = new WindowManager.LayoutParams(
            WindowManager.LayoutParams.MATCH_PARENT,
            WindowManager.LayoutParams.WRAP_CONTENT,
            WindowManager.LayoutParams.TYPE_PHONE,
            WindowManager.LayoutParams.FLAG_LAYOUT_IN_SCREEN | WindowManager.LayoutParams.SOFT_INPUT_ADJUST_PAN,
            PixelFormat.TRANSPARENT);

    private final WindowManager.LayoutParams IVButonParams = new WindowManager.LayoutParams(
            WindowManager.LayoutParams.WRAP_CONTENT,
            WindowManager.LayoutParams.WRAP_CONTENT,
            WindowManager.LayoutParams.TYPE_PHONE,
            WindowManager.LayoutParams.FLAG_NOT_FOCUSABLE,
            PixelFormat.TRANSLUCENT);


    @Override
    public IBinder onBind(Intent intent) {
        // TODO Auto-generated method stub
        return null;
    }

    @Override
    public void onCreate() {
        super.onCreate();
        windowManager = (WindowManager) getSystemService(WINDOW_SERVICE);
        clipboard = (ClipboardManager) getSystemService(CLIPBOARD_SERVICE);
        //Display disp = windowManager.getDefaultDisplay();
        //disp.getRealMetrics(displayMetrics);
        //System.out.println("New Device:" + displayMetrics.widthPixels + "," + displayMetrics.heightPixels + "," + displayMetrics.densityDpi + "," + displayMetrics.density);

        LocalBroadcastManager.getInstance(this).registerReceiver(displayInfo, new IntentFilter("pokemon-info"));
        LocalBroadcastManager.getInstance(this).registerReceiver(setIVButtonDisplay, new IntentFilter("display-ivButton"));
        pokeCalculator = new PokeInfoCalculator(
                getPokemonNames(),
                getResources().getIntArray(R.array.attack),
                getResources().getIntArray(R.array.defense) ,
                getResources().getIntArray(R.array.stamina),
                getResources().getIntArray(R.array.DevolutionNumber));

    }

    @Override
    public int onStartCommand(Intent intent, int flags, int startId) {
        if (intent != null && intent.hasExtra("trainerLevel")) {
            trainerLevel = intent.getIntExtra("trainerLevel", 1);
            statusBarHeight = intent.getIntExtra("statusBarHeight", 0);
            batterySaver = intent.getBooleanExtra("batterySaver",false);
            if(intent.hasExtra("screenshotUri")){
                screenshotUri = Uri.parse(intent.getStringExtra("screenshotUri"));
            }
            makeNotification(pokefly.this);
            displayMetrics = this.getResources().getDisplayMetrics();
            createInfoLayout();
            createIVButton();
            createArcPointer();
            createArcAdjuster();
        }
        return START_STICKY;
    }


    @Override
    public void onDestroy() {
        super.onDestroy();
        if (IVButton != null && IVButtonShown) windowManager.removeView(IVButton);
        if (infoShown) {
            if (arcPointer != null) windowManager.removeView(arcPointer);
            //if(arcAdjustBar != null) windowManager.removeView(arcAdjustBar);
            if (infoLayout != null) windowManager.removeView(infoLayout);
        }
        stopForeground(true);
        LocalBroadcastManager.getInstance(this).unregisterReceiver(displayInfo);
        LocalBroadcastManager.getInstance(this).unregisterReceiver(setIVButtonDisplay);
    }

    /**
     * makeNotification
     * Creates the GoIV notification
     *
     * @param context
     */
    private void makeNotification(Context context) {
        NotificationManager mNotificationManager = (NotificationManager) getSystemService(NOTIFICATION_SERVICE);
        Intent intent = new Intent(context, MainActivity.class);

        PendingIntent pendingIntent = PendingIntent.getActivity(context,
                8959, intent, PendingIntent.FLAG_UPDATE_CURRENT);

        Notification.Builder builder = new Notification.Builder(context)
                .setContentTitle(String.format(getString(R.string.notification_title), trainerLevel))
                .setContentText(getString(R.string.notification_text))
                .setSmallIcon(R.drawable.notification_icon)
                .setContentIntent(pendingIntent);
        Notification n = builder.build();

        n.flags |= Notification.FLAG_NO_CLEAR | Notification.FLAG_ONGOING_EVENT;
        startForeground(8959, n);
    }

    /**
     * createArcPointer
     * Creates the arc pointer view and sets all the variables required to accurately overlay
     * pokemon go's arc pointer
     */
    private void createArcPointer() {
        arcParams.gravity = Gravity.TOP | Gravity.START;
        arcPointer = new ImageView(this);
        arcPointer.setImageResource(R.drawable.dot);

        if (Build.VERSION.SDK_INT >= Build.VERSION_CODES.LOLLIPOP) {
            pointerHeight = getDrawable(R.drawable.dot).getIntrinsicHeight() / 2;
            pointerWidth = getDrawable(R.drawable.dot).getIntrinsicWidth() / 2;
        }
        else{
            pointerHeight = getResources().getDrawable(R.drawable.dot).getIntrinsicHeight() / 2;
            pointerWidth = getResources().getDrawable(R.drawable.dot).getIntrinsicWidth() / 2;
        }

        arcCenter = (int) ((displayMetrics.widthPixels * 0.5) - pointerWidth);
        arcInitialY = (int) Math.floor(displayMetrics.heightPixels / 2.803943) - pointerHeight - statusBarHeight; // 913 - pointerHeight - statusBarHeight; //(int)Math.round(displayMetrics.heightPixels / 6.0952381) * -1; //dpToPx(113) * -1; //(int)Math.round(displayMetrics.heightPixels / 6.0952381) * -1; //-420;
        if (displayMetrics.heightPixels == 2392) {
            arcInitialY--;
        } else if (displayMetrics.heightPixels == 1920) {
            arcInitialY++;
        }

        radius = (int) Math.round(displayMetrics.heightPixels / 4.3760683); //dpToPx(157); //(int)Math.round(displayMetrics.heightPixels / 4.37606838); //(int)Math.round(displayMetrics.widthPixels / 2.46153846); //585;
        if (displayMetrics.heightPixels == 1776 || displayMetrics.heightPixels == 960) {
            radius++;
        }
    }

    /**
     * setArcPointer
     * Sets the arc pointer to the specified degree.
     *
     * @param pokeLevel The pokemon level to set the arc pointer to.
     */
    private void setArcPointer(double pokeLevel) {
//        if (angleInDegrees > 1.0 && trainerLevel < 30) {
//            angleInDegrees -= 0.5;
//        }
//        else if(trainerLevel >= 30){
//            angleInDegrees += 0.5;
//        }
//
//        double angleInRadians = (angleInDegrees + 180) * Math.PI / 180.0;
        int index = Data.convertLevelToIndex(pokeLevel);
        arcParams.x = Data.arcX[index] - pointerWidth; //(int) (arcCenter + (radius * Math.cos(angleInRadians)));
        arcParams.y = Data.arcY[index] - pointerHeight - statusBarHeight; //(int) (arcInitialY + (radius * Math.sin(angleInRadians)));
        //System.out.println("Pointer X: "  + arcParams.x);
        //System.out.println("Pointer Y: "  + arcParams.y);
        //System.out.println(arcParams.x + "," + arcParams.y);
        windowManager.updateViewLayout(arcPointer, arcParams);
    }

    /**
     * createArcAdjuster
     * Creates the arc adjuster used to move the arc pointer in the scan screen
     */
    private void createArcAdjuster() {
        arcAdjustBar.setMax(Math.min(trainerLevel * 2 + 1, 79));

        arcAdjustBar.setOnSeekBarChangeListener(new SeekBar.OnSeekBarChangeListener() {
            @Override
            public void onProgressChanged(SeekBar seekBar, int progress, boolean fromUser) {
                estimatedPokemonLevel = 1 + (progress * 0.5);
                setArcPointer(estimatedPokemonLevel);
                //setArcPointer((Data.CpM[(int) (estimatedPokemonLevel * 2 - 2)] - 0.094) * 202.037116 / Data.CpM[trainerLevel * 2 - 2]);
            }

            @Override
            public void onStartTrackingTouch(SeekBar seekBar) {
            }

            @Override
            public void onStopTrackingTouch(SeekBar seekBar) {
            }
        });

        //windowManager.addView(arcAdjustBar,arcParams);
    }

    /**
     * createIVButton
     * Creates the IV Button view
     */
    private void createIVButton() {
        IVButton = new ImageView(this);
        IVButton.setImageResource(R.drawable.button);

        IVButonParams.gravity = Gravity.BOTTOM | Gravity.START;
        IVButonParams.x = dpToPx(20); //(int)Math.round(displayMetrics.widthPixels / 20.5714286);
        IVButonParams.y = dpToPx(15); //(int)Math.round(displayMetrics.heightPixels / 38.5714286);

        IVButton.setOnTouchListener(new View.OnTouchListener() {
            //private WindowManager.LayoutParams paramsF = IVButonParams;
            //private int initialX;
            //private int initialY;
            //private float initialTouchX;
            //private float initialTouchY;

            @Override
            public boolean onTouch(View v, MotionEvent event) {
                switch (event.getAction()) {
                    case MotionEvent.ACTION_UP:
                        windowManager.removeView(IVButton);
                        IVButtonShown = false;
                        Intent intent = new Intent("screenshot");
                        LocalBroadcastManager.getInstance(pokefly.this).sendBroadcast(intent);
                        receivedInfo = false;
                        infoShown = true;
                        infoShownReceived = false;
                        break;
                }
                return false;
            }
        });

        //windowManager.addView(IVButton, IVButonParams);
    }

    /**
     * createInfoLayout
     * creates the info layout which contains all the scanned data views and allows for correction.
     */
    private void createInfoLayout() {
        LayoutInflater inflater = (LayoutInflater) getSystemService(LAYOUT_INFLATER_SERVICE);
        infoLayout = (LinearLayout) inflater.inflate(R.layout.dialog_info_window, null);
        layoutParams.gravity = Gravity.CENTER | Gravity.BOTTOM;
        ButterKnife.bind(this, infoLayout);

        pokeAdapter = new ArrayAdapter<>(this, R.layout.spinner_pokemon, pokeCalculator.pokedex);
        pokemonList.setAdapter(pokeAdapter);
    }

    @OnClick(R.id.btnDecrementLevel)
    public void decrementLevel() {
        if (estimatedPokemonLevel > 1.0) {
            estimatedPokemonLevel -= 0.5;
        }
        setArcPointer(estimatedPokemonLevel);
        //setArcPointer((Data.CpM[(int) (estimatedPokemonLevel * 2 - 2)] - 0.094) * 202.037116 / Data.CpM[trainerLevel * 2 - 2]);
        arcAdjustBar.setProgress((int) ((estimatedPokemonLevel - 1) * 2));
    }

    @OnClick(R.id.btnIncrementLevel)
    public void incrementLevel() {
        if (estimatedPokemonLevel < trainerLevel + 1.5 && estimatedPokemonLevel < 40.5) {
            estimatedPokemonLevel += 0.5;
        }
        setArcPointer(estimatedPokemonLevel);
        //setArcPointer((Data.CpM[(int) (estimatedPokemonLevel * 2 - 2)] - 0.094) * 202.037116 / Data.CpM[trainerLevel * 2 - 2]);
        arcAdjustBar.setProgress((int) ((estimatedPokemonLevel - 1) * 2));
    }

    @OnClick(R.id.btnCheckIv)
    public void checkIv() {
        if(batterySaver && !screenshotDir.isEmpty()) {
            getContentResolver().delete(screenshotUri, MediaStore.Files.FileColumns.DATA + "=?", new String[]{screenshotDir});
        }
        pokemonHP = Integer.parseInt(pokemonHPEdit.getText().toString());
        pokemonCP = Integer.parseInt(pokemonCPEdit.getText().toString());
        ivText.setVisibility(View.VISIBLE);
        pokemonInfoLayout.setVisibility(View.GONE);
        ivText.setText(getIVText());
        pokemonGetIVButton.setVisibility(View.GONE);
        cancelInfoButton.setText(getString(R.string.close));
    }

    @OnClick(R.id.btnCancelInfo)
    public void cancelInfoDialog() {
        windowManager.removeView(infoLayout);
        windowManager.removeView(arcPointer);
        if(!batterySaver) {
            windowManager.addView(IVButton, IVButonParams);
            IVButtonShown = true;
        }
        receivedInfo = false;
        infoShown = false;
        Intent resetIntent = new Intent("reset-screenshot");
        LocalBroadcastManager.getInstance(pokefly.this).sendBroadcast(resetIntent);
    }

    /**
     * showInfoLayout
     * Shows the info layout once a scan is complete. Allows the user to change any data and then
     * shows the final results.
     */
    private void showInfoLayout() {
        if (!infoShownReceived) {
            infoShownReceived = true;
            int[] possiblePoke = getPossiblePokemon(pokemonName);
            int[] possibleCandy = getPossiblePokemon(candyName);
            ivText.setVisibility(View.GONE);
            pokemonInfoLayout.setVisibility(View.VISIBLE);
            pokemonGetIVButton.setVisibility(View.VISIBLE);

            pokemonName = pokeCalculator.get(possiblePoke[0]).name;
            candyName = pokeCalculator.get(possibleCandy[0]).name;
            if (possiblePoke[1] < 2) {
                pokemonList.setSelection(possiblePoke[0]);
            } else {
                pokemonList.setSelection(possibleCandy[0]);
            }
            pokemonHPEdit.setText(String.valueOf(pokemonHP));
            pokemonCPEdit.setText(String.valueOf(pokemonCP));
            cancelInfoButton.setText(getString(R.string.cancel));

            windowManager.addView(arcPointer, arcParams);
            windowManager.addView(infoLayout, layoutParams);
            setArcPointer(estimatedPokemonLevel);
            //setArcPointer((Data.CpM[(int) (estimatedPokemonLevel * 2 - 2)] - 0.094) * 202.037116 / Data.CpM[trainerLevel * 2 - 2]);
            arcAdjustBar.setProgress((int) ((estimatedPokemonLevel - 1) * 2));

            if(batterySaver){
                infoShownReceived = false;
            }
        }
    }

    /**
     * @return the likely pokemon number against the char sequence as well as the similarity
     */
    private int[] getPossiblePokemon(CharSequence rhs) {
        int pokeNumber = 0;
        int bestMatch = 100;
        for (int i = 0; i < pokeCalculator.pokedex.size(); i++) {
            int similarity = pokeCalculator.get(i).getSimilarity(rhs);
            if (similarity < bestMatch) {
                pokeNumber = i;
                bestMatch = similarity;
            }
        }
        int[] result = {pokeNumber,bestMatch};
        return result;
    }

    /**
     * getIVText of the selected pokemon
     *
     * @return The text to be shown, containing IVs and additional info on pokemon
     */
    private String getIVText() {
        int selectedPokemon = pokemonList.getSelectedItemPosition();
        Pokemon pokemon = pokeCalculator.get(selectedPokemon);
<<<<<<< HEAD
        String returnVal = String.format(getString(R.string.ivtext_title), estimatedPokemonLevel, pokemon.name);
=======
        String returnVal = String.format(getString(R.string.ivtext_title), estimatedPokemonLevel, pokemonCP, pokemonHP, pokemon.name);
>>>>>>> 9e548b24
        IVScanResult ivScanResult = pokeCalculator.getIVPossibilities(selectedPokemon,estimatedPokemonLevel, pokemonHP, pokemonCP);

        //TODO if you wanna work on the placement of the refinement (issue #10) then un-comment this code!
        /*
        if (ivScanResult.are2LastScannedPokemonSame()) {
            String tester = "Intersection: (test, empty on first scan)\n";
            ArrayList<IVCombination> interseciton = ivScanResult.getLatestIVIntersection();
            tester += "size: " + interseciton.size();
            for (IVCombination comb : interseciton) {
                tester += "\n" + comb.toString();
            }

            return tester;
        }*/

        int counter = 0;
        for(IVCombination ivCombination:ivScanResult.iVCombinations){
            returnVal += "\n" + String.format(getString(R.string.ivtext_stats), ivCombination.att, ivCombination.def, ivCombination.sta, ivCombination.percentPerfect);
            counter++;
            if (counter == MAX_POSSIBILITIES){
                break;
            }
        }

        if (ivScanResult.count > MAX_POSSIBILITIES) {
            returnVal += "\n" + String.format(getString(R.string.ivtext_possibilities), ivScanResult.count - MAX_POSSIBILITIES);
        }

        if (ivScanResult.count == 0) {
            returnVal += "\n" + getString(R.string.ivtext_no_possibilities);
        } else {

            returnVal += "\n" + String.format(getString(R.string.ivtext_iv), ivScanResult.lowPercent, ivScanResult.getAveragePercent(), ivScanResult.highPercent);

            // for trainer level cp cap, if estimatedPokemonLevel is at cap do not print
            if (estimatedPokemonLevel < trainerLevel + 1.5) {
                CPRange range = pokeCalculator.getCpRangeAtLevel(pokemon, ivScanResult.lowAttack, ivScanResult.lowDefense, ivScanResult.lowStamina, ivScanResult.highAttack, ivScanResult.highDefense, ivScanResult.highStamina, Math.min(trainerLevel + 1.5, 40.0));
                returnVal += "\n" + String.format(getString(R.string.ivtext_cp_lvl), range.level, range.low, range.high);
                returnVal += "\n" + String.format(getString(R.string.ivtext_max_lvl_cost), trainerLevel + 1.5);
                UpgradeCost cost = pokeCalculator.getMaxReqText(trainerLevel, estimatedPokemonLevel);
                returnVal += "\n" + String.format( getString(R.string.ivtext_max_lvl_cost2), cost.candy, NumberFormat.getInstance().format(cost.dust) + "\n");
            }

<<<<<<< HEAD
            ArrayList<Pokemon> evolutions = pokemon.evolutions;
=======
            List<Pokemon> evolutions = pokemon.evolutions;

>>>>>>> 9e548b24
            //for each evolution of next stage (example, eevees three evolutions jolteon, vaporeon and flareon)
            for(Pokemon evolution: evolutions){
                pokemonName = evolution.name;
                returnVal += "\n" + String.format(getString(R.string.ivtext_evolve), pokemonName);

                CPRange range = pokeCalculator.getCpRangeAtLevel(evolution, ivScanResult.lowAttack, ivScanResult.lowDefense, ivScanResult.lowStamina, ivScanResult.highAttack, ivScanResult.highDefense, ivScanResult.highStamina, Math.min(trainerLevel + 1.5, 40.0));
                returnVal +=  String.format(getString(R.string.ivtext_cp_lvl), range.level, range.low, range.high);
                //for following stage evolution (example, dratini - dragonair - dragonite)
                //if the current evolution has another evolution calculate its range and break
                for(Pokemon nextEvo: evolution.evolutions) {
                    pokemonName = nextEvo.name;
                    returnVal += "\n" + String.format(getString(R.string.ivtext_evolve_further), pokemonName);
                    CPRange range2 = pokeCalculator.getCpRangeAtLevel(nextEvo, ivScanResult.lowAttack, ivScanResult.lowDefense, ivScanResult.lowStamina, ivScanResult.highAttack, ivScanResult.highDefense, ivScanResult.highStamina, Math.min(trainerLevel + 1.5, 40.0));
                    returnVal += "\n" + String.format(getString(R.string.ivtext_cp_lvl), range2.level, range2.low, range2.high);
                    break;
                }
            }

            //Temporary disable of copy until settings menu is up
            //ClipData clip = ClipData.newPlainText("iv",ivScanResult.lowPercent + "-" + ivScanResult.highPercent);
            //clipboard.setPrimaryClip(clip);
        }

return returnVal;

    }




    /**
     * displayInfo
     * Receiver called once MainActivity's scan is complete, sets all pokemon info and shows the
     * info layout.
     */
    private BroadcastReceiver displayInfo = new BroadcastReceiver() {
        @Override
        public void onReceive(Context context, Intent intent) {
            if (!receivedInfo && intent.hasExtra("name") && intent.hasExtra("cp") && intent.hasExtra("hp") && intent.hasExtra("level")) {
                receivedInfo = true;
                pokemonName = intent.getStringExtra("name");
                candyName = intent.getStringExtra("candy");
                pokemonCP = intent.getIntExtra("cp", 0);
                pokemonHP = intent.getIntExtra("hp", 0);
                estimatedPokemonLevel = intent.getDoubleExtra("level", estimatedPokemonLevel);
                if (estimatedPokemonLevel < 1.0) {
                    estimatedPokemonLevel = 1.0;
                }
                if(intent.hasExtra("screenshotDir")){
                    screenshotDir = intent.getStringExtra("screenshotDir");
                } else {
                    screenshotDir = "";
                }

                showInfoLayout();
            }
        }
    };

    /**
     * setIVButtonDisplay
     * Receiver called from MainActivity. Tells Pokefly to either show the IV Button (if on poke) or
     * hide the IV Button.
     */
    private BroadcastReceiver setIVButtonDisplay = new BroadcastReceiver() {
        @Override
        public void onReceive(Context context, Intent intent) {
            boolean show = intent.getBooleanExtra("show", false);
            if (show && !IVButtonShown && !infoShown) {
                windowManager.addView(IVButton, IVButonParams);
                IVButtonShown = true;
            } else if (!show) {
                if (IVButtonShown) {
                    windowManager.removeView(IVButton);
                    IVButtonShown = false;
                }
            }
        }
    };

    private int dpToPx(int dp) {
        return Math.round(dp * (displayMetrics.xdpi / DisplayMetrics.DENSITY_DEFAULT));
    }



    private String[] getPokemonNames() {
        ArrayList<String> names = new ArrayList<>();
        names.add(getResources().getString(R.string.pokemon001));
        names.add(getResources().getString(R.string.pokemon002));
        names.add(getResources().getString(R.string.pokemon003));
        names.add(getResources().getString(R.string.pokemon004));
        names.add(getResources().getString(R.string.pokemon005));
        names.add(getResources().getString(R.string.pokemon006));
        names.add(getResources().getString(R.string.pokemon007));
        names.add(getResources().getString(R.string.pokemon008));
        names.add(getResources().getString(R.string.pokemon009));
        names.add(getResources().getString(R.string.pokemon010));
        names.add(getResources().getString(R.string.pokemon011));
        names.add(getResources().getString(R.string.pokemon012));
        names.add(getResources().getString(R.string.pokemon013));
        names.add(getResources().getString(R.string.pokemon014));
        names.add(getResources().getString(R.string.pokemon015));
        names.add(getResources().getString(R.string.pokemon016));
        names.add(getResources().getString(R.string.pokemon017));
        names.add(getResources().getString(R.string.pokemon018));
        names.add(getResources().getString(R.string.pokemon019));
        names.add(getResources().getString(R.string.pokemon020));
        names.add(getResources().getString(R.string.pokemon021));
        names.add(getResources().getString(R.string.pokemon022));
        names.add(getResources().getString(R.string.pokemon023));
        names.add(getResources().getString(R.string.pokemon024));
        names.add(getResources().getString(R.string.pokemon025));
        names.add(getResources().getString(R.string.pokemon026));
        names.add(getResources().getString(R.string.pokemon027));
        names.add(getResources().getString(R.string.pokemon028));
        names.add(getResources().getString(R.string.pokemon029));
        names.add(getResources().getString(R.string.pokemon030));
        names.add(getResources().getString(R.string.pokemon031));
        names.add(getResources().getString(R.string.pokemon032));
        names.add(getResources().getString(R.string.pokemon033));
        names.add(getResources().getString(R.string.pokemon034));
        names.add(getResources().getString(R.string.pokemon035));
        names.add(getResources().getString(R.string.pokemon036));
        names.add(getResources().getString(R.string.pokemon037));
        names.add(getResources().getString(R.string.pokemon038));
        names.add(getResources().getString(R.string.pokemon039));
        names.add(getResources().getString(R.string.pokemon040));
        names.add(getResources().getString(R.string.pokemon041));
        names.add(getResources().getString(R.string.pokemon042));
        names.add(getResources().getString(R.string.pokemon043));
        names.add(getResources().getString(R.string.pokemon044));
        names.add(getResources().getString(R.string.pokemon045));
        names.add(getResources().getString(R.string.pokemon046));
        names.add(getResources().getString(R.string.pokemon047));
        names.add(getResources().getString(R.string.pokemon048));
        names.add(getResources().getString(R.string.pokemon049));
        names.add(getResources().getString(R.string.pokemon050));
        names.add(getResources().getString(R.string.pokemon051));
        names.add(getResources().getString(R.string.pokemon052));
        names.add(getResources().getString(R.string.pokemon053));
        names.add(getResources().getString(R.string.pokemon054));
        names.add(getResources().getString(R.string.pokemon055));
        names.add(getResources().getString(R.string.pokemon056));
        names.add(getResources().getString(R.string.pokemon057));
        names.add(getResources().getString(R.string.pokemon058));
        names.add(getResources().getString(R.string.pokemon059));
        names.add(getResources().getString(R.string.pokemon060));
        names.add(getResources().getString(R.string.pokemon061));
        names.add(getResources().getString(R.string.pokemon062));
        names.add(getResources().getString(R.string.pokemon063));
        names.add(getResources().getString(R.string.pokemon064));
        names.add(getResources().getString(R.string.pokemon065));
        names.add(getResources().getString(R.string.pokemon066));
        names.add(getResources().getString(R.string.pokemon067));
        names.add(getResources().getString(R.string.pokemon068));
        names.add(getResources().getString(R.string.pokemon069));
        names.add(getResources().getString(R.string.pokemon070));
        names.add(getResources().getString(R.string.pokemon071));
        names.add(getResources().getString(R.string.pokemon072));
        names.add(getResources().getString(R.string.pokemon073));
        names.add(getResources().getString(R.string.pokemon074));
        names.add(getResources().getString(R.string.pokemon075));
        names.add(getResources().getString(R.string.pokemon076));
        names.add(getResources().getString(R.string.pokemon077));
        names.add(getResources().getString(R.string.pokemon078));
        names.add(getResources().getString(R.string.pokemon079));
        names.add(getResources().getString(R.string.pokemon080));
        names.add(getResources().getString(R.string.pokemon081));
        names.add(getResources().getString(R.string.pokemon082));
        names.add(getResources().getString(R.string.pokemon083));
        names.add(getResources().getString(R.string.pokemon084));
        names.add(getResources().getString(R.string.pokemon085));
        names.add(getResources().getString(R.string.pokemon086));
        names.add(getResources().getString(R.string.pokemon087));
        names.add(getResources().getString(R.string.pokemon088));
        names.add(getResources().getString(R.string.pokemon089));
        names.add(getResources().getString(R.string.pokemon090));
        names.add(getResources().getString(R.string.pokemon091));
        names.add(getResources().getString(R.string.pokemon092));
        names.add(getResources().getString(R.string.pokemon093));
        names.add(getResources().getString(R.string.pokemon094));
        names.add(getResources().getString(R.string.pokemon095));
        names.add(getResources().getString(R.string.pokemon096));
        names.add(getResources().getString(R.string.pokemon097));
        names.add(getResources().getString(R.string.pokemon098));
        names.add(getResources().getString(R.string.pokemon099));
        names.add(getResources().getString(R.string.pokemon100));
        names.add(getResources().getString(R.string.pokemon101));
        names.add(getResources().getString(R.string.pokemon102));
        names.add(getResources().getString(R.string.pokemon103));
        names.add(getResources().getString(R.string.pokemon104));
        names.add(getResources().getString(R.string.pokemon105));
        names.add(getResources().getString(R.string.pokemon106));
        names.add(getResources().getString(R.string.pokemon107));
        names.add(getResources().getString(R.string.pokemon108));
        names.add(getResources().getString(R.string.pokemon109));
        names.add(getResources().getString(R.string.pokemon110));
        names.add(getResources().getString(R.string.pokemon111));
        names.add(getResources().getString(R.string.pokemon112));
        names.add(getResources().getString(R.string.pokemon113));
        names.add(getResources().getString(R.string.pokemon114));
        names.add(getResources().getString(R.string.pokemon115));
        names.add(getResources().getString(R.string.pokemon116));
        names.add(getResources().getString(R.string.pokemon117));
        names.add(getResources().getString(R.string.pokemon118));
        names.add(getResources().getString(R.string.pokemon119));
        names.add(getResources().getString(R.string.pokemon120));
        names.add(getResources().getString(R.string.pokemon121));
        names.add(getResources().getString(R.string.pokemon122));
        names.add(getResources().getString(R.string.pokemon123));
        names.add(getResources().getString(R.string.pokemon124));
        names.add(getResources().getString(R.string.pokemon125));
        names.add(getResources().getString(R.string.pokemon126));
        names.add(getResources().getString(R.string.pokemon127));
        names.add(getResources().getString(R.string.pokemon128));
        names.add(getResources().getString(R.string.pokemon129));
        names.add(getResources().getString(R.string.pokemon130));
        names.add(getResources().getString(R.string.pokemon131));
        names.add(getResources().getString(R.string.pokemon132));
        names.add(getResources().getString(R.string.pokemon133));
        names.add(getResources().getString(R.string.pokemon134));
        names.add(getResources().getString(R.string.pokemon135));
        names.add(getResources().getString(R.string.pokemon136));
        names.add(getResources().getString(R.string.pokemon137));
        names.add(getResources().getString(R.string.pokemon138));
        names.add(getResources().getString(R.string.pokemon139));
        names.add(getResources().getString(R.string.pokemon140));
        names.add(getResources().getString(R.string.pokemon141));
        names.add(getResources().getString(R.string.pokemon142));
        names.add(getResources().getString(R.string.pokemon143));
        names.add(getResources().getString(R.string.pokemon144));
        names.add(getResources().getString(R.string.pokemon145));
        names.add(getResources().getString(R.string.pokemon146));
        names.add(getResources().getString(R.string.pokemon147));
        names.add(getResources().getString(R.string.pokemon148));
        names.add(getResources().getString(R.string.pokemon149));
        names.add(getResources().getString(R.string.pokemon150));
        names.add(getResources().getString(R.string.pokemon151));
        return names.toArray(new String[150]);
    }

}<|MERGE_RESOLUTION|>--- conflicted
+++ resolved
@@ -442,11 +442,9 @@
     private String getIVText() {
         int selectedPokemon = pokemonList.getSelectedItemPosition();
         Pokemon pokemon = pokeCalculator.get(selectedPokemon);
-<<<<<<< HEAD
+        String returnVal = String.format(getString(R.string.ivtext_title), estimatedPokemonLevel, pokemonCP, pokemonHP, pokemon.name);
+        Pokemon pokemon = pokeCalculator.get(selectedPokemon);
         String returnVal = String.format(getString(R.string.ivtext_title), estimatedPokemonLevel, pokemon.name);
-=======
-        String returnVal = String.format(getString(R.string.ivtext_title), estimatedPokemonLevel, pokemonCP, pokemonHP, pokemon.name);
->>>>>>> 9e548b24
         IVScanResult ivScanResult = pokeCalculator.getIVPossibilities(selectedPokemon,estimatedPokemonLevel, pokemonHP, pokemonCP);
 
         //TODO if you wanna work on the placement of the refinement (issue #10) then un-comment this code!
@@ -490,12 +488,8 @@
                 returnVal += "\n" + String.format( getString(R.string.ivtext_max_lvl_cost2), cost.candy, NumberFormat.getInstance().format(cost.dust) + "\n");
             }
 
-<<<<<<< HEAD
-            ArrayList<Pokemon> evolutions = pokemon.evolutions;
-=======
             List<Pokemon> evolutions = pokemon.evolutions;
 
->>>>>>> 9e548b24
             //for each evolution of next stage (example, eevees three evolutions jolteon, vaporeon and flareon)
             for(Pokemon evolution: evolutions){
                 pokemonName = evolution.name;
