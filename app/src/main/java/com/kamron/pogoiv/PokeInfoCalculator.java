--- conflicted
+++ resolved
@@ -40,16 +40,6 @@
         pokedex = new ArrayList<>();
         int pokeListSize = names.length;
         for (int i = 0; i <= pokeListSize - 1; i++) {
-<<<<<<< HEAD
-            Pokemon p = new Pokemon(names[i], i, attack[i], defense[i], stamina[i], devolution[i]);
-            /* Add the pokemon to the devolution's evolution list */
-            if (devolution[i] != -1) {
-                Pokemon devo = pokedex.get(devolution[i]);
-                devo.evolutions.add(p);
-                sortPokedex(devo.evolutions);
-            }
-            pokedex.add(p);
-=======
             pokedex.add(new Pokemon(names[i], i, attack[i], defense[i], stamina[i]));
         }
         for (int i = 0; i <= pokeListSize - 1; i++){
@@ -58,7 +48,6 @@
                 devo.evolutions.add(pokedex.get(i));
                 sortPokedex(devo.evolutions);
             }
->>>>>>> 9e548b24
         }
 
         sortPokedex(pokedex);
