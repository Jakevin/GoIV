package com.kamron.pogoiv.widgets;

import android.content.Context;
import android.graphics.Color;
import android.support.v7.widget.RecyclerView;
import android.view.LayoutInflater;
import android.view.View;
import android.view.ViewGroup;
import android.widget.LinearLayout;
import android.widget.TextView;

import com.kamron.pogoiv.GuiUtil;
import com.kamron.pogoiv.R;
import com.kamron.pogoiv.logic.IVCombination;
import com.kamron.pogoiv.logic.IVScanResult;

import java.text.DecimalFormat;
import java.text.NumberFormat;

/**
 * Created by OskO on 29/08/16.
 */
public class IVResultsAdapter extends RecyclerView.Adapter<IVResultsAdapter.ResultsViewHolder> {
    private final LayoutInflater layoutInflater;
    private final IVScanResult dataSet;

    public IVResultsAdapter(IVScanResult ivScanResult, Context context) {
        layoutInflater = LayoutInflater.from(context);
        dataSet = ivScanResult;
    }

    @Override
    public ResultsViewHolder onCreateViewHolder(ViewGroup parent, int viewType) {
        View view = LayoutInflater.from(parent.getContext()).inflate(R.layout.iv_results_item, parent, false);
        return new ResultsViewHolder(view);
    }

    @Override
    public void onBindViewHolder(ResultsViewHolder holder, int position) {
        IVCombination currentSet = dataSet.iVCombinations.get(position);
        holder.resultAttack.setText(String.valueOf(currentSet.att));
        holder.resultDefense.setText(String.valueOf(currentSet.def));
        holder.resultHP.setText(String.valueOf(currentSet.sta));
        holder.resultPercentage.setText(String.valueOf(currentSet.percentPerfect));

<<<<<<< HEAD
        GuiUtil.setTextColorbyPercentage(holder.resultAttack, (int) Math.round(currentSet.att * 100.0 / 15));
        GuiUtil.setTextColorbyPercentage(holder.resultDefense, (int) Math.round(currentSet.def * 100.0 / 15));
        GuiUtil.setTextColorbyPercentage(holder.resultHP, (int) Math.round(currentSet.sta * 100.0 / 15));
        GuiUtil.setTextColorbyPercentage(holder.resultPercentage, currentSet.percentPerfect);
=======
        GUIUtil.setTextColorByIV(holder.resultAttack, currentSet.att);
        GUIUtil.setTextColorByIV(holder.resultDefense, currentSet.def);
        GUIUtil.setTextColorByIV(holder.resultHP, currentSet.sta);
        GUIUtil.setTextColorByPercentage(holder.resultPercentage, currentSet.percentPerfect);
>>>>>>> 62d5c403

        if (position % 2 != 0) {
            holder.llRvResult.setBackgroundColor(Color.parseColor("#EFEFEF"));
        } else {
            holder.llRvResult.setBackgroundColor(Color.parseColor("#FFFFFF"));
        }
    }

    @Override
    public int getItemCount() {
        return dataSet.iVCombinations.size();
    }

    class ResultsViewHolder extends RecyclerView.ViewHolder {
        final TextView resultAttack;
        final TextView resultDefense;
        final TextView resultHP;
        final TextView resultPercentage;
        final LinearLayout llRvResult;

        public ResultsViewHolder(View itemView) {
            super(itemView);

            resultAttack = (TextView) itemView.findViewById(R.id.resultAttack);
            resultDefense = (TextView) itemView.findViewById(R.id.resultDefense);
            resultHP = (TextView) itemView.findViewById(R.id.resultHP);
            resultPercentage = (TextView) itemView.findViewById(R.id.resultPercentage);
            llRvResult = (LinearLayout) itemView.findViewById(R.id.llRvResult);
        }
    }
}<|MERGE_RESOLUTION|>--- conflicted
+++ resolved
@@ -13,9 +13,6 @@
 import com.kamron.pogoiv.R;
 import com.kamron.pogoiv.logic.IVCombination;
 import com.kamron.pogoiv.logic.IVScanResult;
-
-import java.text.DecimalFormat;
-import java.text.NumberFormat;
 
 /**
  * Created by OskO on 29/08/16.
@@ -43,17 +40,10 @@
         holder.resultHP.setText(String.valueOf(currentSet.sta));
         holder.resultPercentage.setText(String.valueOf(currentSet.percentPerfect));
 
-<<<<<<< HEAD
-        GuiUtil.setTextColorbyPercentage(holder.resultAttack, (int) Math.round(currentSet.att * 100.0 / 15));
-        GuiUtil.setTextColorbyPercentage(holder.resultDefense, (int) Math.round(currentSet.def * 100.0 / 15));
-        GuiUtil.setTextColorbyPercentage(holder.resultHP, (int) Math.round(currentSet.sta * 100.0 / 15));
-        GuiUtil.setTextColorbyPercentage(holder.resultPercentage, currentSet.percentPerfect);
-=======
-        GUIUtil.setTextColorByIV(holder.resultAttack, currentSet.att);
-        GUIUtil.setTextColorByIV(holder.resultDefense, currentSet.def);
-        GUIUtil.setTextColorByIV(holder.resultHP, currentSet.sta);
-        GUIUtil.setTextColorByPercentage(holder.resultPercentage, currentSet.percentPerfect);
->>>>>>> 62d5c403
+        GuiUtil.setTextColorByIV(holder.resultAttack, currentSet.att);
+        GuiUtil.setTextColorByIV(holder.resultDefense, currentSet.def);
+        GuiUtil.setTextColorByIV(holder.resultHP, currentSet.sta);
+        GuiUtil.setTextColorByPercentage(holder.resultPercentage, currentSet.percentPerfect);
 
         if (position % 2 != 0) {
             holder.llRvResult.setBackgroundColor(Color.parseColor("#EFEFEF"));
