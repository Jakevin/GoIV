--- conflicted
+++ resolved
@@ -116,11 +116,7 @@
         try {
             tvVersionNumber.setText(getPackageManager().getPackageInfo(getPackageName(), 0).versionName);
         } catch (PackageManager.NameNotFoundException e) {
-<<<<<<< HEAD
             Crashlytics.log("Exception thrown while getting package name");
-=======
-            Crashlytics.log("Exception in getting package name");
->>>>>>> 2b3b6672
             Crashlytics.logException(e);
             e.printStackTrace();
         }
@@ -406,12 +402,9 @@
         try {
             image = mImageReader.acquireLatestImage();
         } catch (Exception e) {
-<<<<<<< HEAD
-            Log.e(TAG, "Error while Scanning!", e);
-=======
->>>>>>> 2b3b6672
             Crashlytics.log("Error thrown in takeScreenshot() - acquireLatestImage()");
             Crashlytics.logException(e);
+            Log.e(TAG, "Error while Scanning!", e);
             Toast.makeText(MainActivity.this, "Error Scanning! Please try again later!", Toast.LENGTH_SHORT).show();
         }
 
@@ -564,13 +557,9 @@
             out.close();
 
         } catch (Exception e) {
-<<<<<<< HEAD
-            Log.e(TAG, "Error while saving the image.", e);
-=======
->>>>>>> 2b3b6672
             Crashlytics.log("Exception thrown in saveImage()");
             Crashlytics.logException(e);
-            e.printStackTrace();
+            Log.e(TAG, "Error while saving the image.", e);
         }
     }
 
@@ -668,14 +657,11 @@
         String[] files = new String[0];
 
         try {
-<<<<<<< HEAD
             files = assetManager.list(fromAssetPath);
         } catch (IOException e) {
             Log.e(TAG, "Error while loading filenames.", e);
             Crashlytics.log("Exception thrown in copyAssetFolder()");
             Crashlytics.logException(e);
-=======
-            String[] files = assetManager.list(fromAssetPath);
             new File(toPath).mkdirs();
             boolean res = true;
             for (String file : files)
@@ -691,8 +677,6 @@
         } catch (Exception e) {
             Crashlytics.log("Exception thrown in copyAsssetFolder()");
             Crashlytics.logException(e);
-            e.printStackTrace();
->>>>>>> 2b3b6672
             return false;
         }
 
@@ -718,17 +702,10 @@
             out.flush();
             out.close();
             return true;
-<<<<<<< HEAD
         } catch (IOException e) {
             Crashlytics.log("Exception thrown in copyAsset()");
             Crashlytics.logException(e);
             Log.e(TAG, "Error while copying assets.", e);
-=======
-        } catch (Exception e) {
-            Crashlytics.log("Exception thrown in copyAsset()");
-            Crashlytics.logException(e);
-            e.printStackTrace();
->>>>>>> 2b3b6672
             return false;
         }
     }
