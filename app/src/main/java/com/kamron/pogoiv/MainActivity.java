package com.kamron.pogoiv;

import android.Manifest;
import android.annotation.TargetApi;
import android.content.BroadcastReceiver;
import android.content.Context;
import android.content.Intent;
import android.content.IntentFilter;
import android.content.SharedPreferences;
import android.content.pm.PackageManager;
import android.content.res.AssetManager;
import android.graphics.Bitmap;
import android.graphics.BitmapFactory;
import android.graphics.Color;
import android.graphics.PixelFormat;
import android.graphics.Rect;
import android.hardware.display.DisplayManager;
import android.media.Image;
import android.media.ImageReader;
import android.media.projection.MediaProjection;
import android.media.projection.MediaProjectionManager;
import android.net.Uri;
import android.os.Build;
import android.os.Bundle;
import android.os.Environment;
import android.os.FileObserver;
import android.os.Handler;
import android.provider.MediaStore;
import android.provider.Settings;
import android.support.annotation.NonNull;
import android.support.v4.app.ActivityCompat;
import android.support.v4.content.ContextCompat;
import android.support.v4.content.LocalBroadcastManager;
import android.support.v7.app.AppCompatActivity;
import android.text.method.LinkMovementMethod;
import android.util.DisplayMetrics;
import android.util.Log;
import android.view.Display;
import android.view.View;
import android.view.Window;
import android.view.WindowManager;
import android.widget.Button;
import android.widget.CheckBox;
import android.widget.EditText;
import android.widget.TextView;
import android.widget.Toast;

import com.googlecode.tesseract.android.TessBaseAPI;

import java.io.File;
import java.io.FileOutputStream;
import java.io.IOException;
import java.io.InputStream;
import java.io.OutputStream;
import java.nio.ByteBuffer;
import java.util.Timer;
import java.util.TimerTask;


public class MainActivity extends AppCompatActivity {
    private static final String TAG = "MainActivity";

    private static final int OVERLAY_PERMISSION_REQ_CODE = 1234;
    private static final int WRITE_STORAGE_REQ_CODE = 1236;
    private static final int SCREEN_CAPTURE_REQ_CODE = 1235;

    private MediaProjection mProjection;
    private ImageReader mImageReader;
    private FileObserver screenShotObserver;

    private DisplayMetrics displayMetrics;
    private DisplayMetrics rawDisplayMetrics;
    private TessBaseAPI tesseract;
    private boolean tessInitiated = false;
    private boolean batterySaver = false;

    private boolean readyForNewScreenshot = true;

    private String pokemonName;
    private double estimatedPokemonLevel;
    private int pokemonCP;
    private int pokemonHP;
    private boolean pokeFlyRunning = false;
    private int trainerLevel;

    private int areaX1;
    private int areaY1;
    private int areaX2;
    private int areaY2;
    private int statusBarHeight;
    private int arcCenter;
    private int arcInitialY;
    private int radius;

    @TargetApi(23)
    @Override
    protected void onCreate(Bundle savedInstanceState) {
        super.onCreate(savedInstanceState);

        setContentView(R.layout.activity_main);

        TextView tvVersionNumber = (TextView) findViewById(R.id.version_number);
        tvVersionNumber.setText(getVersionName());


        TextView goIvInfo = (TextView) findViewById(R.id.goiv_info);
        goIvInfo.setMovementMethod(LinkMovementMethod.getInstance());

        final SharedPreferences sharedPref = getPreferences(Context.MODE_PRIVATE);
        trainerLevel = sharedPref.getInt("level", 1);
        batterySaver = sharedPref.getBoolean("batterySaver", false);

        final EditText etTrainerLevel = (EditText) findViewById(R.id.trainerLevel);
        etTrainerLevel.setText(String.valueOf(trainerLevel));

        initTesseract();
        final CheckBox CheckBox_BatterySaver = (CheckBox) findViewById(R.id.checkbox_batterySaver);
        if (Build.VERSION.SDK_INT <= Build.VERSION_CODES.KITKAT) {
            CheckBox_BatterySaver.setChecked(true);
            CheckBox_BatterySaver.setEnabled(false);
            batterySaver = true;
        } else {
            CheckBox_BatterySaver.setChecked(batterySaver);
        }

        File newFile = new File(getExternalFilesDir(null) + "/tessdata/eng.traineddata");

        Button launch = (Button) findViewById(R.id.start);
        launch.setOnClickListener(new View.OnClickListener() {

            @Override
            public void onClick(View v) {
                if (((Button) v).getText().toString().equals("Grant Permissions")) {
                    if (Build.VERSION.SDK_INT >= Build.VERSION_CODES.M && !Settings.canDrawOverlays(MainActivity.this)) {
                        Intent intent = new Intent(Settings.ACTION_MANAGE_OVERLAY_PERMISSION,
                                Uri.parse("package:" + getPackageName()));
                        startActivityForResult(intent, OVERLAY_PERMISSION_REQ_CODE);
                    }
                    if (ContextCompat.checkSelfPermission(MainActivity.this, Manifest.permission.WRITE_EXTERNAL_STORAGE) == PackageManager.PERMISSION_DENIED) {
                        ActivityCompat.requestPermissions(MainActivity.this, new String[]{Manifest.permission.WRITE_EXTERNAL_STORAGE}, WRITE_STORAGE_REQ_CODE);
                    }
                } else if (((Button) v).getText().toString().equals("Start")) {
                    batterySaver = CheckBox_BatterySaver.isChecked();
                    Rect rectangle = new Rect();
                    Window window = getWindow();
                    window.getDecorView().getWindowVisibleDisplayFrame(rectangle);
                    statusBarHeight = rectangle.top;

                    // TODO same calculation as in pokefly @line 193 with difference of "- pointerHeight - statusBarHeight" this should be outsource in a method
                    arcCenter = (int) ((displayMetrics.widthPixels * 0.5));
                    arcInitialY = (int) Math.floor(displayMetrics.heightPixels / 2.803943); // - pointerHeight - statusBarHeight; // 913 - pointerHeight - statusBarHeight; //(int)Math.round(displayMetrics.heightPixels / 6.0952381) * -1; //dpToPx(113) * -1; //(int)Math.round(displayMetrics.heightPixels / 6.0952381) * -1; //-420;
                    if (displayMetrics.heightPixels == 2392) {
                        arcInitialY--;
                    } else if (displayMetrics.heightPixels == 1920) {
                        arcInitialY++;
                    }

                    // TODO same calculation as in pokefly @line 201
                    radius = (int) Math.round(displayMetrics.heightPixels / 4.3760683); //dpToPx(157); //(int)Math.round(displayMetrics.heightPixels / 4.37606838); //(int)Math.round(displayMetrics.widthPixels / 2.46153846); //585;
                    if (displayMetrics.heightPixels == 1776 || displayMetrics.heightPixels == 960) {
                        radius++;
                    }

                    if (isNumeric(etTrainerLevel.getText().toString())) {
                        trainerLevel = Integer.parseInt(etTrainerLevel.getText().toString());
                    } else {
                        Toast.makeText(MainActivity.this, etTrainerLevel.getText().toString() + " is not a number", Toast.LENGTH_SHORT).show();
                        return;
                    }

                    if (trainerLevel > 0 && trainerLevel <= 40) {
                        sharedPref.edit().putInt("level", trainerLevel).apply();
                        sharedPref.edit().putBoolean("batterySaver", batterySaver).apply();

                        // TODO is this really necessary?
                        if (!tessInitiated) {
                            initTesseract();
                        }
                        if (batterySaver) {
                            startScreenshotService();
                        } else {
                            startScreenService();
                        }
                    } else {
                        Toast.makeText(MainActivity.this, "Invalid Trainer Level!", Toast.LENGTH_SHORT).show();
                    }
                } else {
                    stopService(new Intent(MainActivity.this, pokefly.class));
                    if (mProjection != null) {
                        mProjection.stop();
                        mProjection = null;
                        mImageReader = null;
                    } else if (screenShotObserver != null) {
                        screenShotObserver.stopWatching();
                        screenShotObserver = null;
                    }
                    pokeFlyRunning = false;
                    ((Button) v).setText("Start");
                }
            }
        });

        checkPermissions(launch);


        displayMetrics = this.getResources().getDisplayMetrics();
        WindowManager windowManager = (WindowManager) getSystemService(WINDOW_SERVICE);
        rawDisplayMetrics = new DisplayMetrics();
        Display disp = windowManager.getDefaultDisplay();
        disp.getRealMetrics(rawDisplayMetrics);

        areaX1 = Math.round(displayMetrics.widthPixels / 24);  // these values used to get "white" left of "power up"
        areaY1 = (int) Math.round(displayMetrics.heightPixels / 1.24271845);
        areaX2 = (int) Math.round(displayMetrics.widthPixels / 1.15942029);  // these values used to get greenish color in transfer button
        areaY2 = (int) Math.round(displayMetrics.heightPixels / 1.11062907);

        LocalBroadcastManager.getInstance(this).registerReceiver(resetScreenshot, new IntentFilter("reset-screenshot"));
        LocalBroadcastManager.getInstance(this).registerReceiver(takeScreenshot, new IntentFilter("screenshot"));
    }

<<<<<<< HEAD
    private void startPokeyFly() {
=======
    /**
     * startPokeFly
     * Starts the PokeFly background service which contains overlay logic
     */
    private void startPokeyFly(){
>>>>>>> 19ac6df9
        ((Button) findViewById(R.id.start)).setText("Stop");
        Intent PokeFly = new Intent(MainActivity.this, pokefly.class);
        PokeFly.putExtra("trainerLevel", trainerLevel);
        PokeFly.putExtra("statusBarHeight", statusBarHeight);
        PokeFly.putExtra("batterySaver", batterySaver);
        startService(PokeFly);

        pokeFlyRunning = true;

        openPokemonGoApp();
    }

<<<<<<< HEAD
    private boolean isNumeric(String str) {
        try {
            int number = Integer.parseInt(str);
        } catch (NumberFormatException nfe) {
            return false;
        }
        return true;
    }

    private String getVersionName() {
        try {
            return getPackageManager().getPackageInfo(getPackageName(), 0).versionName;
        } catch (PackageManager.NameNotFoundException e) {
            Log.e(TAG, "Error while getting version name", e);
        }
        return "Error while getting version name";
    }

    private void initTesseract() {
        if (!new File(getExternalFilesDir(null) + "/tessdata/eng.traineddata").exists()) {
            copyAssetFolder(getAssets(), "tessdata", getExternalFilesDir(null) + "/tessdata");
        }

        tesseract = new TessBaseAPI();
        tesseract.init(getExternalFilesDir(null) + "", "eng");
        tesseract.setVariable(TessBaseAPI.VAR_CHAR_WHITELIST, "ABCDEFGHIJKLMNOPQRSTUVWXYZabcdefghijklmnopqrstuvwxyz0123456789/♀♂");
        tessInitiated = true;
    }

=======
    /**
     * checkPermissions
     * Checks to see if all runtime permissions are granted,
     * if not change button text to Grant Permissions.
     * @param launch The start button to change the text of
     */
>>>>>>> 19ac6df9
    private void checkPermissions(Button launch) {
        //Check Permissions
        if (Build.VERSION.SDK_INT >= Build.VERSION_CODES.M && !Settings.canDrawOverlays(this)) {
            //Intent intent = new Intent(Settings.ACTION_MANAGE_OVERLAY_PERMISSION,
            //       Uri.parse("package:" + getPackageName()));
            //startActivityForResult(intent, OVERLAY_PERMISSION_REQ_CODE);
            launch.setText("Grant Permissions");
            //startScreenService();
        } else if (ContextCompat.checkSelfPermission(MainActivity.this, Manifest.permission.WRITE_EXTERNAL_STORAGE) == PackageManager.PERMISSION_DENIED) {
            launch.setText("Grant Permissions");
        }
    }

    @Override
    public void onDestroy() {
        super.onDestroy();
        if (pokeFlyRunning) {
            stopService(new Intent(MainActivity.this, pokefly.class));
            pokeFlyRunning = false;
        }
        if (mProjection != null) {
            mProjection.stop();
        }
        tesseract.stop();
        tesseract.end();
        mProjection = null;
        mImageReader = null;

        LocalBroadcastManager.getInstance(this).unregisterReceiver(resetScreenshot);
        LocalBroadcastManager.getInstance(this).unregisterReceiver(takeScreenshot);
    }


    @TargetApi(23)
    @Override
    protected void onActivityResult(int requestCode, int resultCode, Intent data) {
        if (requestCode == OVERLAY_PERMISSION_REQ_CODE) {
            if (!Settings.canDrawOverlays(this)) {
                // SYSTEM_ALERT_WINDOW permission not granted...
                ((Button) findViewById(R.id.start)).setText("Grant Permissions");
            } else if (ContextCompat.checkSelfPermission(MainActivity.this, Manifest.permission.WRITE_EXTERNAL_STORAGE) == PackageManager.PERMISSION_GRANTED) {
                ((Button) findViewById(R.id.start)).setText("Start");
            }
        } else if (requestCode == SCREEN_CAPTURE_REQ_CODE) {
            if (resultCode == RESULT_OK) {
                MediaProjectionManager projectionManager = (MediaProjectionManager) getSystemService(Context.MEDIA_PROJECTION_SERVICE);
                mProjection = projectionManager.getMediaProjection(resultCode, data);
                mImageReader = ImageReader.newInstance(rawDisplayMetrics.widthPixels, rawDisplayMetrics.heightPixels, PixelFormat.RGBA_8888, 2);
                mProjection.createVirtualDisplay("screen-mirror", rawDisplayMetrics.widthPixels, rawDisplayMetrics.heightPixels, rawDisplayMetrics.densityDpi, DisplayManager.VIRTUAL_DISPLAY_FLAG_PUBLIC, mImageReader.getSurface(), null, null);

                startPokeyFly();
                //showNotification();
                final Handler handler = new Handler();
                final Timer timer = new Timer();
                TimerTask doAsynchronousTask = new TimerTask() {
                    @Override
                    public void run() {
                        handler.post(new Runnable() {
                            public void run() {
                                if (pokeFlyRunning) {
                                    scanPokemonScreen();
                                } else {
                                    timer.cancel();
                                }
                            }
                        });
                    }
                };
                timer.schedule(doAsynchronousTask, 0, 750);
            } else {
                ((Button) findViewById(R.id.start)).setText("Start");
            }
        }
    }

    /**
     * openPokemonGoApp
     * Runs a launch intent for Pokemon GO
     */
    private void openPokemonGoApp() {
        Intent i = getPackageManager().getLaunchIntentForPackage("com.nianticlabs.pokemongo");
        if (i != null)
            startActivity(i);
    }

    @TargetApi(23)
    @Override
    public void onRequestPermissionsResult(int requestCode, String permissions[], int[] grantResults) {
        if (requestCode == WRITE_STORAGE_REQ_CODE) {
            if (grantResults.length > 0 && grantResults[0] == PackageManager.PERMISSION_GRANTED) {
                if (Settings.canDrawOverlays(this) && ContextCompat.checkSelfPermission(MainActivity.this, Manifest.permission.READ_EXTERNAL_STORAGE) == PackageManager.PERMISSION_GRANTED) {
                    // SYSTEM_ALERT_WINDOW permission not granted...
                    ((Button) findViewById(R.id.start)).setText("Start");
                }
            }
        }
    }

    /**
     * takeScreenshot
     * Called by intent from pokefly, captures the screen and runs it through scanPokemon
     */
    private void takeScreenshot() {
        Image image = null;
        try {
            image = mImageReader.acquireLatestImage();
        } catch (Exception e) {
            Log.e(TAG, "Error while Scanning!", e);
            Toast.makeText(MainActivity.this, "Error Scanning! Please try again later!", Toast.LENGTH_SHORT).show();
        }

        if (image != null) {
            final Image.Plane[] planes = image.getPlanes();
            final ByteBuffer buffer = planes[0].getBuffer();
            int offset = 0;
            int pixelStride = planes[0].getPixelStride();
            int rowStride = planes[0].getRowStride();
            int rowPadding = rowStride - pixelStride * displayMetrics.widthPixels;
            // create bitmap
            try {
                image.close();
                Bitmap bmp = getBitmap(buffer, pixelStride, rowPadding);
                scanPokemon(bmp);
                //SaveImage(bmp,"Search");
            } catch (Exception e) {
                image.close();
            }


        }
    }

    /**
     * scanPokemon
     * Performs OCR on an image of a pokemon and sends the pulled info to PokeFly to display.
     * @param pokemonImage The image of the pokemon
     */
    private void scanPokemon(Bitmap pokemonImage) {
        estimatedPokemonLevel = trainerLevel + 1.5;

        for (double estPokemonLevel = estimatedPokemonLevel; estPokemonLevel >= 1.0; estPokemonLevel -= 0.5) {
            double angleInDegrees = (Data.CpM[(int) (estPokemonLevel * 2 - 2)] - 0.094) * 202.037116 / Data.CpM[trainerLevel * 2 - 2];
            if (angleInDegrees > 1.0 && trainerLevel < 30) {
                angleInDegrees -= 0.5;
            } else if (trainerLevel >= 30) {
                angleInDegrees += 0.5;
            }

            double angleInRadians = (angleInDegrees + 180) * Math.PI / 180.0;
            int x = (int) (arcCenter + (radius * Math.cos(angleInRadians)));
            int y = (int) (arcInitialY + (radius * Math.sin(angleInRadians)));
            //System.out.println("X: " + x + ", Y: " + y);
            if (pokemonImage.getPixel(x, y) == Color.rgb(255, 255, 255)) {
                estimatedPokemonLevel = estPokemonLevel;
                break;
            }
        }

        Bitmap name = Bitmap.createBitmap(pokemonImage, displayMetrics.widthPixels / 4, (int) Math.round(displayMetrics.heightPixels / 2.22608696), (int) Math.round(displayMetrics.widthPixels / 2.057), (int) Math.round(displayMetrics.heightPixels / 18.2857143));
        name = replaceColors(name, 68, 105, 108, Color.WHITE, 200);
        tesseract.setImage(name);
        //System.out.println(tesseract.getUTF8Text());
        pokemonName = tesseract.getUTF8Text().replace(" ", "").replace("1", "l").replace("0", "o").replace("Sparky", "Jolteon").replace("Rainer", "Vaporeon").replace("Pyro", "Flareon");
        //SaveImage(name, "name");
        Bitmap hp = Bitmap.createBitmap(pokemonImage, (int) Math.round(displayMetrics.widthPixels / 2.8), (int) Math.round(displayMetrics.heightPixels / 1.8962963), (int) Math.round(displayMetrics.widthPixels / 3.5), (int) Math.round(displayMetrics.heightPixels / 34.13333333));
        hp = replaceColors(hp, 55, 66, 61, Color.WHITE, 200);
        tesseract.setImage(hp);
        //System.out.println(tesseract.getUTF8Text());
        pokemonHP = Integer.parseInt(tesseract.getUTF8Text().split("/")[1].replace("Z", "2").replace("O", "0").replace("l", "1").replaceAll("[^0-9]", ""));
        //SaveImage(hp, "hp");
        Bitmap cp = Bitmap.createBitmap(pokemonImage, (int) Math.round(displayMetrics.widthPixels / 3.0), (int) Math.round(displayMetrics.heightPixels / 15.5151515), (int) Math.round(displayMetrics.widthPixels / 3.84), (int) Math.round(displayMetrics.heightPixels / 21.333333333));
        cp = replaceColors(cp, 255, 255, 255, Color.BLACK, 1);
        tesseract.setImage(cp);
        String cpText = tesseract.getUTF8Text().replace("O", "0").replace("l", "1").replace("S", "3").replaceAll("[^0-9]", "");
        if (cpText.length() > 4) {
            cpText = cpText.substring(cpText.length() - 4, cpText.length() - 1);
        }
        //System.out.println(cpText);
        pokemonCP = Integer.parseInt(cpText);
        if (pokemonCP > 4500) {
            cpText = cpText.substring(1);
            pokemonCP = Integer.parseInt(cpText);
        }
        //SaveImage(cp, "cp");
        //System.out.println("Name: " + pokemonName);
        //System.out.println("HP: " + pokemonHP);
        //System.out.println("CP: " + pokemonCP);
        name.recycle();
        cp.recycle();
        hp.recycle();

        Intent info = new Intent("pokemon-info");
        info.putExtra("name", pokemonName);
        info.putExtra("hp", pokemonHP);
        info.putExtra("cp", pokemonCP);
        info.putExtra("level", estimatedPokemonLevel);
        LocalBroadcastManager.getInstance(MainActivity.this).sendBroadcast(info);
    }

    /**
     * scanPokemonScreen
     * Scans the device screen to check area1 for the white and area2 for the transfer button.
     * If both exist then the user is on the pokemon screen.
     */
    private void scanPokemonScreen() {
        //System.out.println("Checking...");
        Image image = mImageReader.acquireLatestImage();
        if (image != null) {
            final Image.Plane[] planes = image.getPlanes();
            final ByteBuffer buffer = planes[0].getBuffer();
            int pixelStride = planes[0].getPixelStride();
            int rowStride = planes[0].getRowStride();
            int rowPadding = rowStride - pixelStride * rawDisplayMetrics.widthPixels;
            // create bitmap
            image.close();
            Bitmap bmp = getBitmap(buffer, pixelStride, rowPadding);
            Intent showIVButton = new Intent("display-ivButton");
            if (bmp.getPixel(areaX1, areaY1) == Color.rgb(250, 250, 250) && bmp.getPixel(areaX2, areaY2) == Color.rgb(28, 135, 150)) {
                showIVButton.putExtra("show", true);
            } else {
                showIVButton.putExtra("show", false);
            }
            bmp.recycle();
            LocalBroadcastManager.getInstance(MainActivity.this).sendBroadcast(showIVButton);
            //SaveImage(bmp,"everything");
        }
    }

    @NonNull
    private Bitmap getBitmap(ByteBuffer buffer, int pixelStride, int rowPadding) {
        Bitmap bmp = Bitmap.createBitmap(rawDisplayMetrics.widthPixels + rowPadding / pixelStride, displayMetrics.heightPixels, Bitmap.Config.ARGB_8888);
        bmp.copyPixelsFromBuffer(buffer);
        return bmp;
    }

    /**
     * SaveImage
     * Used to save the image the screen capture is captuing, used for debugging.
     *
     * @param finalBitmap The bitmap to save
     * @param name        The name of the file to save it as
     */
    private void SaveImage(Bitmap finalBitmap, String name) {

        String root = Environment.getExternalStorageDirectory().toString();
        File myDir = new File(root + "/saved_images");
        myDir.mkdirs();
        String fileName = "Image-" + name + ".jpg";
        File file = new File(myDir, fileName);
        if (file.exists()) file.delete();
        try {
            FileOutputStream out = new FileOutputStream(file);
            finalBitmap.compress(Bitmap.CompressFormat.JPEG, 100, out);
            out.flush();
            out.close();

        } catch (Exception e) {
            Log.e(TAG, "Error while saving the image.", e);
        }
    }

    /**
     * startScreenService
     * Starts the screen capture.
     */
    private void startScreenService() {
        ((Button) findViewById(R.id.start)).setText("Accept Screen Capture");
        MediaProjectionManager projectionManager = (MediaProjectionManager) getSystemService(Context.MEDIA_PROJECTION_SERVICE);
        startActivityForResult(projectionManager.createScreenCaptureIntent(), SCREEN_CAPTURE_REQ_CODE);
    }

<<<<<<< HEAD
    private void startScreenshotService() {
=======
    /**
     * startScreenshotService
     * Starts the screenshot service, which checks for a new screenshot to scan
     */
    private void startScreenshotService(){
>>>>>>> 19ac6df9
        final String screenshotPath = Environment.getExternalStorageDirectory() + File.separator + Environment.DIRECTORY_PICTURES + File.separator + "Screenshots";
        final Uri uri = MediaStore.Files.getContentUri("external");
        screenShotObserver = new FileObserver(screenshotPath) {
            @Override
            public void onEvent(int event, String file) {
                if (event == FileObserver.CLOSE_NOWRITE || event == FileObserver.CLOSE_WRITE) {
                    if (readyForNewScreenshot && file != null) {
                        readyForNewScreenshot = false;
                        scanPokemon(BitmapFactory.decodeFile(screenshotPath + File.separator + file));
                        getContentResolver().delete(uri, MediaStore.Files.FileColumns.DATA + "=?", new String[]{screenshotPath + File.separator + file});
                    }
                }
            }
        };
        screenShotObserver.startWatching();
        startPokeyFly();
    }

    /**
     * takeScreenshot
     * IV Button was pressed, take screenshot and send back pokemon info.
     */
    private final BroadcastReceiver takeScreenshot = new BroadcastReceiver() {
        @Override
        public void onReceive(Context context, Intent intent) {
            if (readyForNewScreenshot) {
                takeScreenshot();
                readyForNewScreenshot = false;
            }
        }
    };

    /**
     * resetScreenshot
     * Used to notify a new request for screenshot can be made. Needed to prevent multiple
     * intents for some devices.
     */
    private final BroadcastReceiver resetScreenshot = new BroadcastReceiver() {
        @Override
        public void onReceive(Context context, Intent intent) {
            readyForNewScreenshot = true;
        }
    };

    /**
     * replaceColors
     * Replaces colors in a bitmap that are not the same as a specific color.
     *
     * @param myBitmap     The bitmap to check the colors for.
     * @param keepCr       The red color to keep
     * @param keepCg       The green color to keep
     * @param keepCb       The blue color to keep
     * @param replaceColor The color to replace mismatched colors with
     * @param similarity   The similarity buffer
     * @return Bitmap with replaced colors
     */
    private Bitmap replaceColors(Bitmap myBitmap, int keepCr, int keepCg, int keepCb, int replaceColor, int similarity) {
        int[] allpixels = new int[myBitmap.getHeight() * myBitmap.getWidth()];
        myBitmap.getPixels(allpixels, 0, myBitmap.getWidth(), 0, 0, myBitmap.getWidth(), myBitmap.getHeight());

        for (int i = 0; i < allpixels.length; i++) {
            int r = Color.red(allpixels[i]);
            int g = Color.green(allpixels[i]);
            int b = Color.blue(allpixels[i]);
            double d = Math.sqrt(Math.pow(keepCr - r, 2) + Math.pow(keepCg - g, 2) + Math.pow(keepCb - b, 2));
            if (d > similarity) {
                allpixels[i] = replaceColor;
            }
        }

        myBitmap.setPixels(allpixels, 0, myBitmap.getWidth(), 0, 0, myBitmap.getWidth(), myBitmap.getHeight());
        return myBitmap;
    }

    private static boolean copyAssetFolder(AssetManager assetManager, String fromAssetPath, String toPath) {

        String[] files = new String[0];

        try {
            files = assetManager.list(fromAssetPath);
        } catch (IOException e) {
            Log.e(TAG, "Error while loading filenames.", e);
            return false;
        }

        new File(toPath).mkdirs();
        boolean res = true;
        for (String file : files)
            if (file.contains(".")) {
                res &= copyAsset(assetManager, fromAssetPath + "/" + file, toPath + "/" + file);
            } else {
                res &= copyAssetFolder(assetManager, fromAssetPath + "/" + file, toPath + "/" + file);
            }
        return res;

    }

    private static boolean copyAsset(AssetManager assetManager, String fromAssetPath, String toPath) {
        try {
            InputStream in = assetManager.open(fromAssetPath);
            new File(toPath).createNewFile();
            OutputStream out = new FileOutputStream(toPath);
            copyFile(in, out);
            in.close();
            out.flush();
            out.close();
            return true;

        } catch (IOException e) {
            Log.e(TAG, "Error while copying assets.", e);
            return false;
        }
    }

    private static void copyFile(InputStream in, OutputStream out) throws IOException {
        byte[] buffer = new byte[1024];
        int read;
        while ((read = in.read(buffer)) != -1) {
            out.write(buffer, 0, read);
        }
    }

}<|MERGE_RESOLUTION|>--- conflicted
+++ resolved
@@ -218,15 +218,11 @@
         LocalBroadcastManager.getInstance(this).registerReceiver(takeScreenshot, new IntentFilter("screenshot"));
     }
 
-<<<<<<< HEAD
-    private void startPokeyFly() {
-=======
     /**
      * startPokeFly
      * Starts the PokeFly background service which contains overlay logic
      */
-    private void startPokeyFly(){
->>>>>>> 19ac6df9
+    private void startPokeyFly() {
         ((Button) findViewById(R.id.start)).setText("Stop");
         Intent PokeFly = new Intent(MainActivity.this, pokefly.class);
         PokeFly.putExtra("trainerLevel", trainerLevel);
@@ -239,7 +235,6 @@
         openPokemonGoApp();
     }
 
-<<<<<<< HEAD
     private boolean isNumeric(String str) {
         try {
             int number = Integer.parseInt(str);
@@ -269,14 +264,13 @@
         tessInitiated = true;
     }
 
-=======
     /**
      * checkPermissions
      * Checks to see if all runtime permissions are granted,
      * if not change button text to Grant Permissions.
+     *
      * @param launch The start button to change the text of
      */
->>>>>>> 19ac6df9
     private void checkPermissions(Button launch) {
         //Check Permissions
         if (Build.VERSION.SDK_INT >= Build.VERSION_CODES.M && !Settings.canDrawOverlays(this)) {
@@ -412,6 +406,7 @@
     /**
      * scanPokemon
      * Performs OCR on an image of a pokemon and sends the pulled info to PokeFly to display.
+     *
      * @param pokemonImage The image of the pokemon
      */
     private void scanPokemon(Bitmap pokemonImage) {
@@ -548,15 +543,11 @@
         startActivityForResult(projectionManager.createScreenCaptureIntent(), SCREEN_CAPTURE_REQ_CODE);
     }
 
-<<<<<<< HEAD
-    private void startScreenshotService() {
-=======
     /**
      * startScreenshotService
      * Starts the screenshot service, which checks for a new screenshot to scan
      */
-    private void startScreenshotService(){
->>>>>>> 19ac6df9
+    private void startScreenshotService() {
         final String screenshotPath = Environment.getExternalStorageDirectory() + File.separator + Environment.DIRECTORY_PICTURES + File.separator + "Screenshots";
         final Uri uri = MediaStore.Files.getContentUri("external");
         screenShotObserver = new FileObserver(screenshotPath) {
