--- conflicted
+++ resolved
@@ -127,14 +127,11 @@
     private int arcInitialY;
     private int radius;
 
-<<<<<<< HEAD
     private GoIVSettings settings;
-=======
     private boolean checkingForUpdate;
     private AlertDialog.Builder builder;
     private AlertDialog dialog;
     private Context mContext;
->>>>>>> bd610e15
 
     public static Intent createScreenshotIntent() {
         return new Intent(ACTION_SCREENSHOT);
@@ -283,12 +280,6 @@
         LocalBroadcastManager.getInstance(this).registerReceiver(processBitmap, new IntentFilter("process-bitmap"));
         builder = new AlertDialog.Builder(mContext);
         dialog = builder.create();
-    }
-
-    @Override
-    public void onResume() {
-        super.onResume();
-        settings = GoIVSettings.getSettings(MainActivity.this);
     }
 
     @OnClick(R.id.btnSettings)
@@ -361,7 +352,7 @@
     @Override
     protected void onResume() {
         super.onResume();
-
+        settings = GoIVSettings.getSettings(MainActivity.this);
         //if (BuildConfig.enableUpdater) {
             //if (currentSettings.isUpdatesEnabled()) {
                 new AppUpdateLoader().start();
