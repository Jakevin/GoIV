package com.kamron.pogoiv;

import android.Manifest;
import android.annotation.TargetApi;
import android.content.BroadcastReceiver;
import android.content.Context;
import android.content.DialogInterface;
import android.content.Intent;
import android.content.IntentFilter;
import android.content.SharedPreferences;
import android.content.pm.PackageManager;
import android.content.res.AssetManager;
import android.database.ContentObserver;
import android.database.Cursor;
import android.graphics.Bitmap;
import android.graphics.BitmapFactory;
import android.graphics.Color;
import android.graphics.PixelFormat;
import android.graphics.Rect;
import android.hardware.display.DisplayManager;
import android.media.Image;
import android.media.ImageReader;
import android.media.projection.MediaProjection;
import android.media.projection.MediaProjectionManager;
import android.net.Uri;
import android.os.Build;
import android.os.Bundle;
import android.os.Environment;
import android.os.FileObserver;
import android.os.Handler;
import android.preference.PreferenceManager;
import android.provider.MediaStore;
import android.provider.Settings;
import android.support.annotation.NonNull;
import android.support.v4.app.ActivityCompat;
import android.support.v4.content.ContextCompat;
import android.support.v4.content.LocalBroadcastManager;
import android.support.v7.app.AlertDialog;
import android.support.v7.app.AppCompatActivity;
import android.text.method.LinkMovementMethod;
import android.util.DisplayMetrics;
import android.util.Log;
import android.view.Display;
import android.view.View;
import android.view.Window;
import android.view.WindowManager;
import android.widget.Button;
import android.widget.CheckBox;
import android.widget.EditText;
import android.widget.TextView;
import android.widget.Toast;

import com.googlecode.tesseract.android.TessBaseAPI;

import java.io.File;
import java.io.FileOutputStream;
import java.io.IOException;
import java.io.InputStream;
import java.io.OutputStream;
import java.nio.ByteBuffer;
import java.util.Locale;
import java.util.Timer;
import java.util.TimerTask;

<<<<<<< HEAD
import butterknife.ButterKnife;
import butterknife.OnClick;
import io.fabric.sdk.android.Fabric;
=======
import timber.log.Timber;
>>>>>>> 048c5d6b


public class MainActivity extends AppCompatActivity {

    private static final String TAG = MainActivity.class.getSimpleName();

    private SharedPreferences sharedPref;

    private static final int OVERLAY_PERMISSION_REQ_CODE = 1234;
    private static final int WRITE_STORAGE_REQ_CODE = 1236;
    private static final int SCREEN_CAPTURE_REQ_CODE = 1235;

    private static final String PREF_LEVEL = "level";
    private static final String PREF_BATTERY_SAVER = "batterySaver";
    private static final String PREF_SCREENSHOT_DIR = "screenshotDir";
    private static final String PREF_SCREENSHOT_URI = "screenshotUri";

    private static final String ACTION_RESET_SCREENSHOT = "reset-screenshot";
    private static final String ACTION_SCREENSHOT = "screenshot";

    private MediaProjection mProjection;
    private ImageReader mImageReader;
    private ContentObserver screenShotObserver;
    private FileObserver screenShotScanner;
    private boolean screenShotWriting= false;

    private DisplayMetrics displayMetrics;
    private DisplayMetrics rawDisplayMetrics;
    private TessBaseAPI tesseract;
    private boolean tessInitiated = false;
    private boolean batterySaver = false;
    private String screenshotDir;
    private Uri screenshotUri;

    private boolean readyForNewScreenshot = true;

    private String pokemonName;
    private String candyName;
    private int candyOrder = 0;
    private double estimatedPokemonLevel;
    private int pokemonCP;
    private int pokemonHP;
    private boolean pokeFlyRunning = false;
    private int trainerLevel;

    private int areaX1;
    private int areaY1;
    private int areaX2;
    private int areaY2;
    private int statusBarHeight;
    private int arcCenter;
    private int arcInitialY;
    private int radius;

<<<<<<< HEAD
    private GoIVSettings settings;
=======
    public static Intent createScreenshotIntent() {
        return new Intent(ACTION_SCREENSHOT);
    }

    public static Intent createResetScreenshotIntent() {
        return new Intent(ACTION_RESET_SCREENSHOT);
    }
>>>>>>> 048c5d6b

    @TargetApi(23)
    @Override
    protected void onCreate(Bundle savedInstanceState) {
        super.onCreate(savedInstanceState);
        Timber.tag(TAG);

        setContentView(R.layout.activity_main);

        ButterKnife.bind(this);
        PreferenceManager.setDefaultValues(this, R.xml.settings, false);

        TextView tvVersionNumber = (TextView) findViewById(R.id.version_number);
        tvVersionNumber.setText(getVersionName());

        TextView goIvInfo = (TextView) findViewById(R.id.goiv_info);
        goIvInfo.setMovementMethod(LinkMovementMethod.getInstance());

        sharedPref = getPreferences(Context.MODE_PRIVATE);
        trainerLevel = sharedPref.getInt(PREF_LEVEL, 1);
        batterySaver = sharedPref.getBoolean(PREF_BATTERY_SAVER, false);
        screenshotDir = sharedPref.getString(PREF_SCREENSHOT_DIR, "");
        screenshotUri = Uri.parse(sharedPref.getString(PREF_SCREENSHOT_URI, ""));

        final EditText etTrainerLevel = (EditText) findViewById(R.id.trainerLevel);
        etTrainerLevel.setText(String.valueOf(trainerLevel));

        initTesseract();
        final CheckBox CheckBox_BatterySaver = (CheckBox) findViewById(R.id.checkbox_batterySaver);
        if (Build.VERSION.SDK_INT <= Build.VERSION_CODES.KITKAT) {
            CheckBox_BatterySaver.setChecked(true);
            CheckBox_BatterySaver.setEnabled(false);
            batterySaver = true;
        } else {
            CheckBox_BatterySaver.setChecked(batterySaver);
        }

        Button launch = (Button) findViewById(R.id.start);
        launch.setOnClickListener(new View.OnClickListener() {

            @Override
            public void onClick(View v) {
                if (((Button) v).getText().toString().equals(getString(R.string.main_permission))) {
                    if (Build.VERSION.SDK_INT >= Build.VERSION_CODES.M && !Settings.canDrawOverlays(MainActivity.this)) {
                        Intent intent = new Intent(Settings.ACTION_MANAGE_OVERLAY_PERMISSION,
                                Uri.parse("package:" + getPackageName()));
                        startActivityForResult(intent, OVERLAY_PERMISSION_REQ_CODE);
                    }
                    if (ContextCompat.checkSelfPermission(MainActivity.this, Manifest.permission.WRITE_EXTERNAL_STORAGE) == PackageManager.PERMISSION_DENIED) {
                        ActivityCompat.requestPermissions(MainActivity.this, new String[]{Manifest.permission.WRITE_EXTERNAL_STORAGE}, WRITE_STORAGE_REQ_CODE);
                    }
                } else if (((Button) v).getText().toString().equals(getString(R.string.main_start))) {
                    batterySaver = CheckBox_BatterySaver.isChecked();
                    Rect rectangle = new Rect();
                    Window window = getWindow();
                    window.getDecorView().getWindowVisibleDisplayFrame(rectangle);
                    statusBarHeight = rectangle.top;

                    // TODO same calculation as in pokefly @line 193 with difference of "- pointerHeight - statusBarHeight" this should be outsource in a method
                    arcCenter = (int) ((displayMetrics.widthPixels * 0.5));
                    arcInitialY = (int) Math.floor(displayMetrics.heightPixels / 2.803943); // - pointerHeight - statusBarHeight; // 913 - pointerHeight - statusBarHeight; //(int)Math.round(displayMetrics.heightPixels / 6.0952381) * -1; //dpToPx(113) * -1; //(int)Math.round(displayMetrics.heightPixels / 6.0952381) * -1; //-420;
                    if (displayMetrics.heightPixels == 2392 || displayMetrics.heightPixels == 800) {
                        arcInitialY--;
                    } else if (displayMetrics.heightPixels == 1920) {
                        arcInitialY++;
                    }

                    // TODO same calculation as in pokefly @line 201
                    radius = (int) Math.round(displayMetrics.heightPixels / 4.3760683); //dpToPx(157); //(int)Math.round(displayMetrics.heightPixels / 4.37606838); //(int)Math.round(displayMetrics.widthPixels / 2.46153846); //585;
                    if (displayMetrics.heightPixels == 1776 || displayMetrics.heightPixels == 960 || displayMetrics.heightPixels == 800) {
                        radius++;
                    }

                    if (isNumeric(etTrainerLevel.getText().toString())) {
                        trainerLevel = Integer.parseInt(etTrainerLevel.getText().toString());
                    } else {
                        Toast.makeText(MainActivity.this, String.format(getString(R.string.main_not_numeric), etTrainerLevel.getText().toString()), Toast.LENGTH_SHORT).show();
                        return;
                    }

                    if (trainerLevel > 0 && trainerLevel <= 40) {
                        sharedPref.edit().putInt(PREF_LEVEL, trainerLevel).apply();
                        sharedPref.edit().putBoolean(PREF_BATTERY_SAVER, batterySaver).apply();
                        setupArcPoints();

                        if (batterySaver) {
                            if(!screenshotDir.isEmpty()) {
                                startScreenshotService();
                            }
                            else{
                                getScreenshotDir();
                            }
                        } else {
                            startScreenService();
                        }
                    } else {
                        Toast.makeText(MainActivity.this, getString(R.string.main_invalide_trainerlvl), Toast.LENGTH_SHORT).show();
                    }
                } else if(((Button) v).getText().toString().equals(getString(R.string.main_stop))) {
                    stopService(new Intent(MainActivity.this, Pokefly.class));
                    if (mProjection != null) {
                        mProjection.stop();
                        mProjection = null;
                        mImageReader = null;
                    } else if (screenShotScanner != null) {
                        screenShotScanner.stopWatching();
                        screenShotScanner = null;
                    }
                    pokeFlyRunning = false;
                    ((Button) v).setText(getString(R.string.main_start));
                }
            }
        });

        checkPermissions(launch);


        displayMetrics = this.getResources().getDisplayMetrics();
        WindowManager windowManager = (WindowManager) getSystemService(WINDOW_SERVICE);
        rawDisplayMetrics = new DisplayMetrics();
        Display disp = windowManager.getDefaultDisplay();
        disp.getRealMetrics(rawDisplayMetrics);

        areaX1 = Math.round(displayMetrics.widthPixels / 24);  // these values used to get "white" left of "power up"
        areaY1 = (int) Math.round(displayMetrics.heightPixels / 1.24271845);
        areaX2 = (int) Math.round(displayMetrics.widthPixels / 1.15942029);  // these values used to get greenish color in transfer button
        areaY2 = (int) Math.round(displayMetrics.heightPixels / 1.11062907);

        //Check if language makes the pokemon name in candy second e.g. France is Bonbon pokeName
        if(Locale.getDefault().getLanguage().equals("fr")){
            candyOrder = 1;
        }

        LocalBroadcastManager.getInstance(this).registerReceiver(resetScreenshot, new IntentFilter("reset-screenshot"));
        LocalBroadcastManager.getInstance(this).registerReceiver(takeScreenshot, new IntentFilter("screenshot"));
        LocalBroadcastManager.getInstance(this).registerReceiver(processBitmap, new IntentFilter("process-bitmap"));
    }

    @Override
    public void onResume() {
        super.onResume();
        settings = GoIVSettings.getSettings(MainActivity.this);
    }

    @OnClick(R.id.btnSettings)
    public void goToSettingsPage() {
        Intent settingsIntent = new Intent(MainActivity.this, SettingsActivity.class);
        startActivity(settingsIntent);
    }

    private void getScreenshotDir(){
        new AlertDialog.Builder(this)
                .setTitle(R.string.battery_saver_setup)
                .setMessage(R.string.battery_saver_instructions)
                .setPositiveButton(R.string.setup, new DialogInterface.OnClickListener() {
                    public void onClick(DialogInterface dialog, int which) {
                        ((Button)findViewById(R.id.start)).setText(R.string.take_screenshot);
                        screenShotObserver = new ContentObserver(new Handler()) {
                            @Override
                            public void onChange(boolean selfChange, Uri uri) {
                                if(readyForNewScreenshot){
                                    final Uri fUri = uri;
                                    if(fUri.toString().contains("images")) {
                                        final String pathChange = getRealPathFromURI(MainActivity.this, fUri);
                                        if (pathChange.contains("Screenshot")) {
                                            screenshotDir = pathChange.substring(0,pathChange.lastIndexOf(File.separator));
                                            screenshotUri = fUri;
                                            getContentResolver().unregisterContentObserver(screenShotObserver);
                                            sharedPref.edit().putString("screenshotDir", screenshotDir).apply();
                                            sharedPref.edit().putString("screenshotUri", fUri.toString()).apply();
                                            ((Button)findViewById(R.id.start)).setText(R.string.main_start);
                                            new AlertDialog.Builder(MainActivity.this)
                                                    .setTitle(R.string.battery_saver_setup)
                                                    .setMessage(String.format(getString(R.string.screenshot_dir_found),screenshotDir))
                                                    .setPositiveButton(R.string.done, new DialogInterface.OnClickListener() {
                                                        public void onClick(DialogInterface dialog, int which) {
                                                            screenShotObserver = null;
                                                            getContentResolver().delete(screenshotUri, MediaStore.Files.FileColumns.DATA + "=?", new String[]{pathChange});
                                                        }
                                                    })
                                                    .show();
                                        }
                                    }
                                }
                                super.onChange(selfChange, uri);
                            }
                        };
                        getContentResolver().registerContentObserver(MediaStore.Images.Media.EXTERNAL_CONTENT_URI, true,screenShotObserver);
                    }
                })
                .setNegativeButton(R.string.cancel, new DialogInterface.OnClickListener() {
                    public void onClick(DialogInterface dialog, int which) {
                        // do nothing
                    }
                })
                .show();
    }

    /**
     * setupArcPoints
     * Sets up the x,y coordinates of the arc using the trainer level, stores it in Data.arcX/arcY
     */
    private void setupArcPoints(){
        final int indices = Math.min((int)((trainerLevel + 1.5) * 2) - 1,79);
        Data.arcX = new int[indices];
        Data.arcY = new int[indices];

        for (double pokeLevel = 1.0; pokeLevel <= trainerLevel + 1.5; pokeLevel += 0.5) {
            double angleInDegrees = (Data.CpM[(int) (pokeLevel * 2 - 2)] - Data.CpM[0]) * 202.037116 / Data.CpM[trainerLevel * 2 - 2];
            if (angleInDegrees > 1.0 && trainerLevel < 30) {
                angleInDegrees -= 0.5;
            } else if (trainerLevel >= 30) {
                angleInDegrees += 0.5;
            }

            double angleInRadians = (angleInDegrees + 180) * Math.PI / 180.0;

            int index = Data.convertLevelToIndex(pokeLevel);
            Data.arcX[index] = (int) (arcCenter + (radius * Math.cos(angleInRadians)));
            Data.arcY[index] = (int) (arcInitialY + (radius * Math.sin(angleInRadians)));
        }
    }

    /**
     * startPokeFly
     * Starts the PokeFly background service which contains overlay logic
     */
    private void startPokeyFly() {
        ((Button) findViewById(R.id.start)).setText("Stop");

        Intent intent = Pokefly.createIntent(this, trainerLevel, statusBarHeight, batterySaver, screenshotDir, screenshotUri);
        startService(intent);

        pokeFlyRunning = true;
<<<<<<< HEAD
=======

        openPokemonGoApp();
>>>>>>> 048c5d6b
    }

    private boolean isNumeric(String str) {
        try {
            int number = Integer.parseInt(str);
        } catch (NumberFormatException nfe) {
            return false;
        }
        return true;
    }

    private String getVersionName() {
        try {
            return getPackageManager().getPackageInfo(getPackageName(), 0).versionName;
        } catch (PackageManager.NameNotFoundException e) {
            Timber.e("Exception thrown while getting version name");
            Timber.e(e);
            Log.e(TAG, "Error while getting version name", e);
        }
        return "Error while getting version name";
    }

    private void initTesseract() {
        if (!new File(getExternalFilesDir(null) + "/tessdata/eng.traineddata").exists()) {
            copyAssetFolder(getAssets(), "tessdata", getExternalFilesDir(null) + "/tessdata");
        }

        tesseract = new TessBaseAPI();
        tesseract.init(getExternalFilesDir(null) + "", "eng");
        tesseract.setVariable(TessBaseAPI.VAR_CHAR_WHITELIST, "ABCDEFGHIJKLMNOPQRSTUVWXYZabcdefghijklmnopqrstuvwxyz0123456789/♀♂");
        tessInitiated = true;
    }

    /**
     * checkPermissions
     * Checks to see if all runtime permissions are granted,
     * if not change button text to Grant Permissions.
     *
     * @param launch The start button to change the text of
     */
    private void checkPermissions(Button launch) {
        //Check Permissions
        if (Build.VERSION.SDK_INT >= Build.VERSION_CODES.M && !Settings.canDrawOverlays(this)) {
            //Intent intent = new Intent(Settings.ACTION_MANAGE_OVERLAY_PERMISSION,
            //       Uri.parse("package:" + getPackageName()));
            //startActivityForResult(intent, OVERLAY_PERMISSION_REQ_CODE);
            launch.setText(getString(R.string.main_permission));
            //startScreenService();
        } else if (ContextCompat.checkSelfPermission(MainActivity.this, Manifest.permission.WRITE_EXTERNAL_STORAGE) == PackageManager.PERMISSION_DENIED) {
            launch.setText(getString(R.string.main_permission));
        }
    }

    @Override
    public void onDestroy() {
        super.onDestroy();
        if (pokeFlyRunning) {
            stopService(new Intent(MainActivity.this, Pokefly.class));
            pokeFlyRunning = false;
        }
        if (mProjection != null) {
            if (Build.VERSION.SDK_INT >= Build.VERSION_CODES.LOLLIPOP) {
                mProjection.stop();
            }
        }
        if(screenShotObserver != null){
            getContentResolver().unregisterContentObserver(screenShotObserver);
        }
        if(screenShotScanner != null){
            screenShotScanner.stopWatching();
            screenShotScanner = null;
        }
        tesseract.stop();
        tesseract.end();
        mProjection = null;
        mImageReader = null;

        LocalBroadcastManager.getInstance(this).unregisterReceiver(resetScreenshot);
        LocalBroadcastManager.getInstance(this).unregisterReceiver(takeScreenshot);
        LocalBroadcastManager.getInstance(this).unregisterReceiver(processBitmap);
    }


    @TargetApi(23)
    @Override
    protected void onActivityResult(int requestCode, int resultCode, Intent data) {
        if (requestCode == OVERLAY_PERMISSION_REQ_CODE) {
            if (!Settings.canDrawOverlays(this)) {
                // SYSTEM_ALERT_WINDOW permission not granted...
                ((Button) findViewById(R.id.start)).setText(getString(R.string.main_permission));
            } else if (ContextCompat.checkSelfPermission(MainActivity.this, Manifest.permission.WRITE_EXTERNAL_STORAGE) == PackageManager.PERMISSION_GRANTED) {
                ((Button) findViewById(R.id.start)).setText(getString(R.string.main_start));
            }
        } else if (requestCode == SCREEN_CAPTURE_REQ_CODE) {
            if (resultCode == RESULT_OK) {
                MediaProjectionManager projectionManager = (MediaProjectionManager) getSystemService(Context.MEDIA_PROJECTION_SERVICE);
                mProjection = projectionManager.getMediaProjection(resultCode, data);
                mImageReader = ImageReader.newInstance(rawDisplayMetrics.widthPixels, rawDisplayMetrics.heightPixels, PixelFormat.RGBA_8888, 2);
                mProjection.createVirtualDisplay("screen-mirror", rawDisplayMetrics.widthPixels, rawDisplayMetrics.heightPixels, rawDisplayMetrics.densityDpi, DisplayManager.VIRTUAL_DISPLAY_FLAG_PUBLIC, mImageReader.getSurface(), null, null);

                startPokeyFly();
                if(settings.getLaunchPokemonGo())
                    openPokemonGoApp();
                //showNotification();
                final Handler handler = new Handler();
                final Timer timer = new Timer();
                TimerTask doAsynchronousTask = new TimerTask() {
                    @Override
                    public void run() {
                        handler.post(new Runnable() {
                            public void run() {
                                if (pokeFlyRunning) {
                                    scanPokemonScreen();
                                } else {
                                    timer.cancel();
                                }
                            }
                        });
                    }
                };
                timer.schedule(doAsynchronousTask, 0, 750);
            } else {
                ((Button) findViewById(R.id.start)).setText(getString(R.string.main_start));
            }
        }
    }

    /**
     * openPokemonGoApp
     * Runs a launch intent for Pokemon GO
     */
    private void openPokemonGoApp() {
        Intent i = getPackageManager().getLaunchIntentForPackage("com.nianticlabs.pokemongo");
        if (i != null)
            startActivity(i);
    }

    @TargetApi(23)
    @Override
    public void onRequestPermissionsResult(int requestCode, String permissions[], int[] grantResults) {
        if (requestCode == WRITE_STORAGE_REQ_CODE) {
            if (grantResults.length > 0 && grantResults[0] == PackageManager.PERMISSION_GRANTED) {
                if (Settings.canDrawOverlays(this) && ContextCompat.checkSelfPermission(MainActivity.this, Manifest.permission.READ_EXTERNAL_STORAGE) == PackageManager.PERMISSION_GRANTED) {
                    // SYSTEM_ALERT_WINDOW permission not granted...
                    ((Button) findViewById(R.id.start)).setText(getString(R.string.main_start));
                }
            }
        }
    }

    /**
     * takeScreenshot
     * Called by intent from pokefly, captures the screen and runs it through scanPokemon
     */
    private void takeScreenshot() {
        Image image = null;
        try {
            image = mImageReader.acquireLatestImage();
        } catch (Exception exception) {
            Timber.e("Error thrown in takeScreenshot() - acquireLatestImage()");
            Timber.e(exception);
            Toast.makeText(MainActivity.this, "Error Scanning! Please try again later!", Toast.LENGTH_SHORT).show();
        }

        if (image != null) {
            final Image.Plane[] planes = image.getPlanes();
            final ByteBuffer buffer = planes[0].getBuffer();
            int offset = 0;
            int pixelStride = planes[0].getPixelStride();
            int rowStride = planes[0].getRowStride();
            int rowPadding = rowStride - pixelStride * displayMetrics.widthPixels;
            // create bitmap
            try {
                image.close();
                Bitmap bmp = getBitmap(buffer, pixelStride, rowPadding);
                scanPokemon(bmp,"");
                //SaveImage(bmp,"Search");
            } catch (Exception exception) {
                Timber.e("Exception thrown in takeScreenshot() - when creating bitmap");
                Timber.e(exception);
                image.close();
            }


        }
    }

    /**
     * scans the arc and tries to determine the pokemon level, returns 1 if nothing found
     * @param pokemonImage The image of the entire screen
     * @return the estimated pokemon level, or 1 if nothing found
     */
    private double getPokemonLevel(Bitmap pokemonImage){
        for (double estPokemonLevel = estimatedPokemonLevel; estPokemonLevel >= 1.0; estPokemonLevel -= 0.5) {
            //double angleInDegrees = (Data.CpM[(int) (estPokemonLevel * 2 - 2)] - 0.094) * 202.037116 / Data.CpM[trainerLevel * 2 - 2];
            //if (angleInDegrees > 1.0 && trainerLevel < 30) {
            //  angleInDegrees -= 0.5;
            //} else if (trainerLevel >= 30) {
            //   angleInDegrees += 0.5;
            //}

            //double angleInRadians = (angleInDegrees + 180) * Math.PI / 180.0;
            //int x = (int) (arcCenter + (radius * Math.cos(angleInRadians)));
            //int y = (int) (arcInitialY + (radius * Math.sin(angleInRadians)));
            //System.out.println("X: " + x + ", Y: " + y);
            int index = Data.convertLevelToIndex(estPokemonLevel);
            int x = Data.arcX[index];
            int y = Data.arcY[index];
            if (pokemonImage.getPixel(x, y) == Color.rgb(255, 255, 255)) {
                return estPokemonLevel;

            }
        }
        return 1;
    }
    /**
     * scanPokemon
     * Performs OCR on an image of a pokemon and sends the pulled info to PokeFly to display.
     *
     * @param pokemonImage The image of the pokemon
     * @param filePath The screenshot path if it is a file, used to delete once checked
     */
    private void scanPokemon(Bitmap pokemonImage, String filePath) {
        estimatedPokemonLevel = trainerLevel + 1.5;

        estimatedPokemonLevel= getPokemonLevel(pokemonImage);
        Log.d("Estimated pokelevel: " + estimatedPokemonLevel, "nahojjjen debug ghastly crash");

        Bitmap name = Bitmap.createBitmap(pokemonImage, displayMetrics.widthPixels / 4, (int) Math.round(displayMetrics.heightPixels / 2.22608696), (int) Math.round(displayMetrics.widthPixels / 2.057), (int) Math.round(displayMetrics.heightPixels / 18.2857143));
        name = replaceColors(name, 68, 105, 108, Color.WHITE, 200);
        tesseract.setImage(name);
        //System.out.println(tesseract.getUTF8Text());
        pokemonName = tesseract.getUTF8Text().replace(" ", "").replace("1", "l").replace("0", "o").replace("Sparky", getString(R.string.pokemon133)).replace("Rainer", getString(R.string.pokemon133)).replace("Pyro", getString(R.string.pokemon133));

        if (pokemonName.toLowerCase().contains("nidora")){
            boolean isFemale = isNidoranFemale(pokemonImage);
            if(isFemale){
                pokemonName = getResources().getString(R.string.pokemon029);
            }else{
                pokemonName = getResources().getString(R.string.pokemon032);
            }
        }
        //SaveImage(name, "name");
        // TODO : Check rectangle and color
        Bitmap candy = Bitmap.createBitmap(pokemonImage, displayMetrics.widthPixels / 2, (int) Math.round(displayMetrics.heightPixels / 1.3724285), (int) Math.round(displayMetrics.widthPixels / 2.057), (int) Math.round(displayMetrics.heightPixels / 38.4));
        candy = replaceColors(candy, 68, 105, 108, Color.WHITE, 200);
        tesseract.setImage(candy);
        //System.out.println(tesseract.getUTF8Text());
        //SaveImage(candy, "candy");
        try {
            candyName = tesseract.getUTF8Text().trim().replace("-", " ").split(" ")[candyOrder].replace(" ", "").replace("1", "l").replace("0", "o");
            candyName = new StringBuilder().append(candyName.substring(0, 1)).append(candyName.substring(1).toLowerCase()).toString();
        }catch(StringIndexOutOfBoundsException e){
            candyName = pokemonName; //Default for not finding candy name
        }
        Bitmap hp = Bitmap.createBitmap(pokemonImage, (int) Math.round(displayMetrics.widthPixels / 2.8), (int) Math.round(displayMetrics.heightPixels / 1.8962963), (int) Math.round(displayMetrics.widthPixels / 3.5), (int) Math.round(displayMetrics.heightPixels / 34.13333333));
        hp = replaceColors(hp, 55, 66, 61, Color.WHITE, 200);
        tesseract.setImage(hp);
        //System.out.println(tesseract.getUTF8Text());
        String pokemonHPStr = tesseract.getUTF8Text();

        //Check if valid pokemon TODO find a better method of determining whether or not this is a pokemon image
        if(pokemonHPStr.contains("/")) {
            try {
                pokemonHP = Integer.parseInt(pokemonHPStr.split("/")[1].replace("Z", "2").replace("O", "0").replace("l", "1").replaceAll("[^0-9]", ""));
            } catch (java.lang.NumberFormatException e) {
                pokemonHP = 10;
            }

            //SaveImage(hp, "hp");
            Bitmap cp = Bitmap.createBitmap(pokemonImage, (int) Math.round(displayMetrics.widthPixels / 3.0), (int) Math.round(displayMetrics.heightPixels / 15.5151515), (int) Math.round(displayMetrics.widthPixels / 3.84), (int) Math.round(displayMetrics.heightPixels / 21.333333333));
            cp = replaceColors(cp, 255, 255, 255, Color.BLACK, 30);
            tesseract.setImage(cp);
            //String cpText = tesseract.getUTF8Text().replace("O", "0").replace("l", "1").replace("S", "3").replaceAll("[^0-9]", "");
            String cpText = tesseract.getUTF8Text().replace("O", "0").replace("l", "1");
            if (cpText.length() >=2){ //gastly can block the "cp" text, so its not visible...
                cpText = cpText.substring(2);
            }
            //System.out.println(cpText);
            try {
                pokemonCP = Integer.parseInt(cpText);
            } catch (java.lang.NumberFormatException e) {
                pokemonCP = 10;
            }

            if (pokemonCP > 4500) {
                cpText = cpText.substring(1);
                pokemonCP = Integer.parseInt(cpText);
            }
            //SaveImage(cp, "cp");
            //System.out.println("Name: " + pokemonName);
            //System.out.println("HP: " + pokemonHP);
            //System.out.println("CP: " + pokemonCP);
            name.recycle();
            candy.recycle();
            cp.recycle();
            hp.recycle();

            Intent info = Pokefly.createInfoIntent(pokemonName, candyName, pokemonHP, pokemonCP, estimatedPokemonLevel, filePath);
            LocalBroadcastManager.getInstance(MainActivity.this).sendBroadcast(info);
        }
        else{
            readyForNewScreenshot = true;
        }
    }

    /**
     * Dont missgender the poor nidorans.
     *
     * Takes a subportion of the screen, and averages the color to check the average values and compares to known male / female average
     * @param pokemonImage The screenshot of the entire application
     * @return True if the nidoran is female
     */
    private boolean isNidoranFemale(Bitmap pokemonImage) {
        Bitmap pokemon = Bitmap.createBitmap(pokemonImage, displayMetrics.widthPixels / 3, (int) Math.round(displayMetrics.heightPixels / 4), (int) Math.round(displayMetrics.widthPixels / 3), (int) Math.round(displayMetrics.heightPixels / 5));
        int[] pixelArray = new int[pokemon.getHeight() * pokemon.getWidth()];
        pokemon.getPixels(pixelArray, 0, pokemon.getWidth(), 0, 0, pokemon.getWidth(), pokemon.getHeight());
        int redSum =0;
        int greenSum =0;
        int blueSum=0;

        // a loop that sums the color values of all the pixels in the image of the nidoran
        for (int i=0; i<pixelArray.length; i++){
            redSum += Color.red(pixelArray[i]);
            blueSum += Color.green(pixelArray[i]);
            greenSum += Color.blue(pixelArray[i]);
        }
        int redAverage = redSum/pixelArray.length;
        int greenAverage = greenSum/pixelArray.length;
        int blueAverage = blueSum/pixelArray.length;
        //Average male nidoran has RGB value ~~ 136,165,117
        //Average female nidoran has RGB value~ 135,190,140
        int femaleGreenLimit = 175; //if average green is over 175, its probably female
        int femaleBlueLimit = 130; //if average blue is over 130, its probably female
        boolean isFemale = true;
        if (greenAverage < femaleGreenLimit && blueAverage <femaleBlueLimit){
            isFemale=false; //if neither average is above the female limit, then it's male.
        }
        return isFemale;
    }

    /**
     * scanPokemonScreen
     * Scans the device screen to check area1 for the white and area2 for the transfer button.
     * If both exist then the user is on the pokemon screen.
     */
    private void scanPokemonScreen() {
        //System.out.println("Checking...");
        if (mImageReader != null) {
            Image image = mImageReader.acquireLatestImage();

            if (image != null) {
                final Image.Plane[] planes = image.getPlanes();
                final ByteBuffer buffer = planes[0].getBuffer();
                int pixelStride = planes[0].getPixelStride();
                int rowStride = planes[0].getRowStride();
                int rowPadding = rowStride - pixelStride * rawDisplayMetrics.widthPixels;
                // create bitmap
                image.close();
                Bitmap bmp = getBitmap(buffer, pixelStride, rowPadding);

                if (bmp.getHeight() > bmp.getWidth()){
                    boolean shouldShow = bmp.getPixel(areaX1, areaY1) == Color.rgb(250, 250, 250) && bmp.getPixel(areaX2, areaY2) == Color.rgb(28, 135, 150);
                    Intent showIVButtonIntent = Pokefly.createIVButtonIntent(shouldShow);
                    LocalBroadcastManager.getInstance(MainActivity.this).sendBroadcast(showIVButtonIntent);
                    //SaveImage(bmp,"everything");
                }
                bmp.recycle();
            }

        }
    }

    @NonNull
    private Bitmap getBitmap(ByteBuffer buffer, int pixelStride, int rowPadding) {
        Bitmap bmp = Bitmap.createBitmap(rawDisplayMetrics.widthPixels + rowPadding / pixelStride, displayMetrics.heightPixels, Bitmap.Config.ARGB_8888);
        bmp.copyPixelsFromBuffer(buffer);
        return bmp;
    }

    /**
     * SaveImage
     * Used to save the image the screen capture is captuing, used for debugging.
     *
     * @param finalBitmap The bitmap to save
     * @param name        The name of the file to save it as
     */
    private void SaveImage(Bitmap finalBitmap, String name) {

        String root = Environment.getExternalStorageDirectory().toString();
        File myDir = new File(root + "/saved_images");
        myDir.mkdirs();
        String fileName = "Image-" + name + ".jpg";
        File file = new File(myDir, fileName);
        if (file.exists()) file.delete();
        try {
            FileOutputStream out = new FileOutputStream(file);
            finalBitmap.compress(Bitmap.CompressFormat.JPEG, 100, out);
            out.flush();
            out.close();

        } catch (Exception exception) {
            Timber.e("Exception thrown in saveImage()");
            Timber.e(exception);
            Log.e(TAG, "Error while saving the image.", exception);
        }
    }

    /**
     * startScreenService
     * Starts the screen capture.
     */
    @TargetApi(21)
    private void startScreenService() {
        ((Button) findViewById(R.id.start)).setText("Accept Screen Capture");
        MediaProjectionManager projectionManager = (MediaProjectionManager) getSystemService(Context.MEDIA_PROJECTION_SERVICE);
        startActivityForResult(projectionManager.createScreenCaptureIntent(), SCREEN_CAPTURE_REQ_CODE);
    }

    /**
     * startScreenshotService
     * Starts the screenshot service, which checks for a new screenshot to scan
     */
    private void startScreenshotService() {
        screenShotScanner = new FileObserver(screenshotDir, FileObserver.CLOSE_NOWRITE | FileObserver.CLOSE_WRITE) {
            @Override
            public void onEvent(int event, String file) {
                    if (readyForNewScreenshot && file != null) {
                        readyForNewScreenshot = false;
                        File pokemonScreenshot = new File(screenshotDir + File.separator + file);
                        scanPokemon(BitmapFactory.decodeFile(pokemonScreenshot.getAbsolutePath()),pokemonScreenshot.getAbsolutePath());
                    }
            }
        };
        screenShotScanner.startWatching();
        startPokeyFly();
    }


    private String getRealPathFromURI(Context context, Uri contentUri) {
        Cursor cursor = null;
        try {
            String[] proj = { MediaStore.Images.Media.DATA };
            cursor = context.getContentResolver().query(contentUri,  proj, null, null, MediaStore.Images.ImageColumns.DATE_TAKEN + " DESC");
            int column_index = cursor.getColumnIndexOrThrow(MediaStore.Images.Media.DATA);
            cursor.moveToFirst();
            return cursor.getString(column_index);
        } finally {
            if (cursor != null) {
                cursor.close();
            }
        }
    }

    /**
     * takeScreenshot
     * IV Button was pressed, take screenshot and send back pokemon info.
     */
    private final BroadcastReceiver takeScreenshot = new BroadcastReceiver() {
        @Override
        public void onReceive(Context context, Intent intent) {
            if (readyForNewScreenshot) {
                takeScreenshot();
                readyForNewScreenshot = false;
            }
        }
    };


    /**
     * A picture was shared and needs to be processed. Process it and initiate UI.
     * IV Button was pressed, take screenshot and send back pokemon info.
     */
    private final BroadcastReceiver processBitmap = new BroadcastReceiver() {
        @Override
        public void onReceive(Context context, Intent intent) {
            if (readyForNewScreenshot) {
                Bitmap bitmap = (Bitmap) intent.getParcelableExtra("bitmap");
                scanPokemon(bitmap, "");
                readyForNewScreenshot = false;
            }
        }
    };

    /**
     * resetScreenshot
     * Used to notify a new request for screenshot can be made. Needed to prevent multiple
     * intents for some devices.
     */
    private final BroadcastReceiver resetScreenshot = new BroadcastReceiver() {
        @Override
        public void onReceive(Context context, Intent intent) {
            readyForNewScreenshot = true;
        }
    };

    /**
     * replaceColors
     * Replaces colors in a bitmap that are not the same as a specific color.
     *
     * @param myBitmap     The bitmap to check the colors for.
     * @param keepCr       The red color to keep
     * @param keepCg       The green color to keep
     * @param keepCb       The blue color to keep
     * @param replaceColor The color to replace mismatched colors with
     * @param similarity   The similarity buffer
     * @return Bitmap with replaced colors
     */
    private Bitmap replaceColors(Bitmap myBitmap, int keepCr, int keepCg, int keepCb, int replaceColor, int similarity) {
        int[] allpixels = new int[myBitmap.getHeight() * myBitmap.getWidth()];
        myBitmap.getPixels(allpixels, 0, myBitmap.getWidth(), 0, 0, myBitmap.getWidth(), myBitmap.getHeight());

        for (int i = 0; i < allpixels.length; i++) {
            int r = Color.red(allpixels[i]);
            int g = Color.green(allpixels[i]);
            int b = Color.blue(allpixels[i]);
            double d = Math.sqrt(Math.pow(keepCr - r, 2) + Math.pow(keepCg - g, 2) + Math.pow(keepCb - b, 2));
            if (d > similarity) {
                allpixels[i] = replaceColor;
            }
        }

        myBitmap.setPixels(allpixels, 0, myBitmap.getWidth(), 0, 0, myBitmap.getWidth(), myBitmap.getHeight());
        return myBitmap;
    }

    private static boolean copyAssetFolder(AssetManager assetManager, String fromAssetPath, String toPath) {

        String[] files = new String[0];

        try {
            files = assetManager.list(fromAssetPath);
        } catch (IOException exception) {
            Timber.e("Exception thrown in copyAssetFolder()");
            Timber.e(exception);
            Log.e(TAG, "Error while loading filenames.", exception);
        }
        new File(toPath).mkdirs();
        boolean res = true;
        for (String file : files)
            if (file.contains(".")) {
                res &= copyAsset(assetManager, fromAssetPath + "/" + file, toPath + "/" + file);
            } else {
                res &= copyAssetFolder(assetManager, fromAssetPath + "/" + file, toPath + "/" + file);
            }
        return res;

    }

    private static boolean copyAsset(AssetManager assetManager, String fromAssetPath, String toPath) {
        try {
            InputStream in = assetManager.open(fromAssetPath);
            new File(toPath).createNewFile();
            OutputStream out = new FileOutputStream(toPath);
            copyFile(in, out);
            in.close();
            out.flush();
            out.close();
            return true;
        } catch (IOException exception) {
            Timber.e("Exception thrown in copyAsset()");
            Timber.e(exception);
            Log.e(TAG, "Error while copying assets.", exception);
            return false;
        }
    }

    private static void copyFile(InputStream in, OutputStream out) throws IOException {
        byte[] buffer = new byte[1024];
        int read;
        while ((read = in.read(buffer)) != -1) {
            out.write(buffer, 0, read);
        }
    }

}<|MERGE_RESOLUTION|>--- conflicted
+++ resolved
@@ -1,4 +1,4 @@
-package com.kamron.pogoiv;
+﻿package com.kamron.pogoiv;
 
 import android.Manifest;
 import android.annotation.TargetApi;
@@ -62,13 +62,9 @@
 import java.util.Timer;
 import java.util.TimerTask;
 
-<<<<<<< HEAD
 import butterknife.ButterKnife;
 import butterknife.OnClick;
-import io.fabric.sdk.android.Fabric;
-=======
 import timber.log.Timber;
->>>>>>> 048c5d6b
 
 
 public class MainActivity extends AppCompatActivity {
@@ -123,9 +119,8 @@
     private int arcInitialY;
     private int radius;
 
-<<<<<<< HEAD
     private GoIVSettings settings;
-=======
+
     public static Intent createScreenshotIntent() {
         return new Intent(ACTION_SCREENSHOT);
     }
@@ -133,7 +128,6 @@
     public static Intent createResetScreenshotIntent() {
         return new Intent(ACTION_RESET_SCREENSHOT);
     }
->>>>>>> 048c5d6b
 
     @TargetApi(23)
     @Override
@@ -368,11 +362,8 @@
         startService(intent);
 
         pokeFlyRunning = true;
-<<<<<<< HEAD
-=======
 
         openPokemonGoApp();
->>>>>>> 048c5d6b
     }
 
     private boolean isNumeric(String str) {
