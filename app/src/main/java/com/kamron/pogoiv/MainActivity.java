--- conflicted
+++ resolved
@@ -41,7 +41,6 @@
 import android.view.WindowManager;
 import android.widget.Button;
 import android.widget.CheckBox;
-import android.widget.CompoundButton;
 import android.widget.EditText;
 import android.widget.TextView;
 import android.widget.Toast;
@@ -49,7 +48,6 @@
 import com.googlecode.tesseract.android.TessBaseAPI;
 
 import java.io.File;
-import java.io.FileNotFoundException;
 import java.io.FileOutputStream;
 import java.io.IOException;
 import java.io.InputStream;
@@ -60,7 +58,7 @@
 
 
 public class MainActivity extends AppCompatActivity {
-    private final String TAG = "MainActivity";
+    private static final String TAG = "MainActivity";
 
     private static final int OVERLAY_PERMISSION_REQ_CODE = 1234;
     private static final int WRITE_STORAGE_REQ_CODE = 1236;
@@ -110,40 +108,22 @@
 
         final SharedPreferences sharedPref = getPreferences(Context.MODE_PRIVATE);
         trainerLevel = sharedPref.getInt("level", 1);
-<<<<<<< HEAD
+        batterySaver = sharedPref.getBoolean("batterySaver", false);
 
         final EditText etTrainerLevel = (EditText) findViewById(R.id.trainerLevel);
         etTrainerLevel.setText(String.valueOf(trainerLevel));
 
         initTesseract();
-=======
-        batterySaver = sharedPref.getBoolean("batterySaver",false);
-        ((EditText) findViewById(R.id.trainerLevel)).setText(String.valueOf(trainerLevel));
-
         final CheckBox CheckBox_BatterySaver = (CheckBox) findViewById(R.id.checkbox_batterySaver);
         if (Build.VERSION.SDK_INT <= Build.VERSION_CODES.KITKAT) {
             CheckBox_BatterySaver.setChecked(true);
             CheckBox_BatterySaver.setEnabled(false);
             batterySaver = true;
-        }
-        else{
+        } else {
             CheckBox_BatterySaver.setChecked(batterySaver);
         }
 
         File newFile = new File(getExternalFilesDir(null) + "/tessdata/eng.traineddata");
-        if (!newFile.exists()) {
-            copyAssetFolder(getAssets(), "tessdata", getExternalFilesDir(null) + "/tessdata");
-            tesseract = new TessBaseAPI();
-            tesseract.init(getExternalFilesDir(null) + "", "eng");
-            tesseract.setVariable(TessBaseAPI.VAR_CHAR_WHITELIST, "ABCDEFGHIJKLMNOPQRSTUVWXYZabcdefghijklmnopqrstuvwxyz0123456789/♀♂");
-            tessInitiated = true;
-        } else {
-            tesseract = new TessBaseAPI();
-            tesseract.init(getExternalFilesDir(null) + "", "eng");
-            tesseract.setVariable(TessBaseAPI.VAR_CHAR_WHITELIST, "ABCDEFGHIJKLMNOPQRSTUVWXYZabcdefghijklmnopqrstuvwxyz0123456789/♀♂");
-            tessInitiated = true;
-        }
->>>>>>> 3cd3002d
 
         Button launch = (Button) findViewById(R.id.start);
         launch.setOnClickListener(new View.OnClickListener() {
@@ -151,14 +131,14 @@
             @Override
             public void onClick(View v) {
                 if (((Button) v).getText().toString().equals("Grant Permissions")) {
-                        if (Build.VERSION.SDK_INT >= Build.VERSION_CODES.M && !Settings.canDrawOverlays(MainActivity.this)) {
-                            Intent intent = new Intent(Settings.ACTION_MANAGE_OVERLAY_PERMISSION,
-                                    Uri.parse("package:" + getPackageName()));
-                            startActivityForResult(intent, OVERLAY_PERMISSION_REQ_CODE);
-                        }
-                        if (ContextCompat.checkSelfPermission(MainActivity.this, Manifest.permission.WRITE_EXTERNAL_STORAGE) == PackageManager.PERMISSION_DENIED) {
-                            ActivityCompat.requestPermissions(MainActivity.this, new String[]{Manifest.permission.WRITE_EXTERNAL_STORAGE}, WRITE_STORAGE_REQ_CODE);
-                        }
+                    if (Build.VERSION.SDK_INT >= Build.VERSION_CODES.M && !Settings.canDrawOverlays(MainActivity.this)) {
+                        Intent intent = new Intent(Settings.ACTION_MANAGE_OVERLAY_PERMISSION,
+                                Uri.parse("package:" + getPackageName()));
+                        startActivityForResult(intent, OVERLAY_PERMISSION_REQ_CODE);
+                    }
+                    if (ContextCompat.checkSelfPermission(MainActivity.this, Manifest.permission.WRITE_EXTERNAL_STORAGE) == PackageManager.PERMISSION_DENIED) {
+                        ActivityCompat.requestPermissions(MainActivity.this, new String[]{Manifest.permission.WRITE_EXTERNAL_STORAGE}, WRITE_STORAGE_REQ_CODE);
+                    }
                 } else if (((Button) v).getText().toString().equals("Start")) {
                     batterySaver = CheckBox_BatterySaver.isChecked();
                     Rect rectangle = new Rect();
@@ -190,20 +170,15 @@
 
                     if (trainerLevel > 0 && trainerLevel <= 40) {
                         sharedPref.edit().putInt("level", trainerLevel).apply();
-<<<<<<< HEAD
-=======
-                        sharedPref.edit().putBoolean("batterySaver",batterySaver).apply();
-                        File newFile = new File(getExternalFilesDir(null) + "/tessdata/eng.traineddata");
->>>>>>> 3cd3002d
+                        sharedPref.edit().putBoolean("batterySaver", batterySaver).apply();
 
                         // TODO is this really necessary?
                         if (!tessInitiated) {
                             initTesseract();
                         }
-                        if(batterySaver){
+                        if (batterySaver) {
                             startScreenshotService();
-                        }
-                        else {
+                        } else {
                             startScreenService();
                         }
                     } else {
@@ -215,8 +190,7 @@
                         mProjection.stop();
                         mProjection = null;
                         mImageReader = null;
-                    }
-                    else if(screenShotObserver != null){
+                    } else if (screenShotObserver != null) {
                         screenShotObserver.stopWatching();
                         screenShotObserver = null;
                     }
@@ -244,7 +218,19 @@
         LocalBroadcastManager.getInstance(this).registerReceiver(takeScreenshot, new IntentFilter("screenshot"));
     }
 
-<<<<<<< HEAD
+    private void startPokeyFly() {
+        ((Button) findViewById(R.id.start)).setText("Stop");
+        Intent PokeFly = new Intent(MainActivity.this, pokefly.class);
+        PokeFly.putExtra("trainerLevel", trainerLevel);
+        PokeFly.putExtra("statusBarHeight", statusBarHeight);
+        PokeFly.putExtra("batterySaver", batterySaver);
+        startService(PokeFly);
+
+        pokeFlyRunning = true;
+
+        openPokemonGoApp();
+    }
+
     private boolean isNumeric(String str) {
         try {
             int number = Integer.parseInt(str);
@@ -272,19 +258,6 @@
         tesseract.init(getExternalFilesDir(null) + "", "eng");
         tesseract.setVariable(TessBaseAPI.VAR_CHAR_WHITELIST, "ABCDEFGHIJKLMNOPQRSTUVWXYZabcdefghijklmnopqrstuvwxyz0123456789/♀♂");
         tessInitiated = true;
-=======
-    private void startPokeyFly(){
-        ((Button) findViewById(R.id.start)).setText("Stop");
-        Intent PokeFly = new Intent(MainActivity.this, pokefly.class);
-        PokeFly.putExtra("trainerLevel", trainerLevel);
-        PokeFly.putExtra("statusBarHeight", statusBarHeight);
-        PokeFly.putExtra("batterySaver",batterySaver);
-        startService(PokeFly);
-
-        pokeFlyRunning = true;
-
-        openPokemonGoApp();
->>>>>>> 3cd3002d
     }
 
     private void checkPermissions(Button launch) {
@@ -404,33 +377,10 @@
             // create bitmap
             try {
                 image.close();
-<<<<<<< HEAD
                 Bitmap bmp = getBitmap(buffer, pixelStride, rowPadding);
-
-                estimatedPokemonLevel = trainerLevel + 1.5;
-
-                for (double estPokemonLevel = estimatedPokemonLevel; estPokemonLevel >= 1.0; estPokemonLevel -= 0.5) {
-                    double angleInDegrees = (Data.CpM[(int) (estPokemonLevel * 2 - 2)] - 0.094) * 202.037116 / Data.CpM[trainerLevel * 2 - 2];
-                    if (angleInDegrees > 1.0) {
-                        angleInDegrees -= 0.5;
-                    }
-                    double angleInRadians = (angleInDegrees + 180) * Math.PI / 180.0;
-                    int x = (int) (arcCenter + (radius * Math.cos(angleInRadians)));
-                    int y = (int) (arcInitialY + (radius * Math.sin(angleInRadians)));
-                    //System.out.println("X: " + x + ", Y: " + y);
-                    if (bmp.getPixel(x, y) == Color.rgb(255, 255, 255)) {
-                        estimatedPokemonLevel = estPokemonLevel;
-                        break;
-                    }
-                }
-=======
-                Bitmap bmp = Bitmap.createBitmap(displayMetrics.widthPixels + rowPadding / pixelStride, displayMetrics.heightPixels, Bitmap.Config.ARGB_8888);
-                bmp.copyPixelsFromBuffer(buffer);
                 scanPokemon(bmp);
->>>>>>> 3cd3002d
                 //SaveImage(bmp,"Search");
             } catch (Exception e) {
-                Log.e(TAG, "Error while analysing the image.", e);
                 image.close();
             }
 
@@ -442,11 +392,10 @@
         estimatedPokemonLevel = trainerLevel + 1.5;
 
         for (double estPokemonLevel = estimatedPokemonLevel; estPokemonLevel >= 1.0; estPokemonLevel -= 0.5) {
-            double angleInDegrees = (CpM[(int) (estPokemonLevel * 2 - 2)] - 0.094) * 202.037116 / CpM[trainerLevel * 2 - 2];
+            double angleInDegrees = (Data.CpM[(int) (estPokemonLevel * 2 - 2)] - 0.094) * 202.037116 / Data.CpM[trainerLevel * 2 - 2];
             if (angleInDegrees > 1.0 && trainerLevel < 30) {
                 angleInDegrees -= 0.5;
-            }
-            else if(trainerLevel >= 30){
+            } else if (trainerLevel >= 30) {
                 angleInDegrees += 0.5;
             }
 
@@ -528,7 +477,6 @@
             LocalBroadcastManager.getInstance(MainActivity.this).sendBroadcast(showIVButton);
             //SaveImage(bmp,"everything");
         }
-<<<<<<< HEAD
     }
 
     @NonNull
@@ -536,8 +484,6 @@
         Bitmap bmp = Bitmap.createBitmap(rawDisplayMetrics.widthPixels + rowPadding / pixelStride, displayMetrics.heightPixels, Bitmap.Config.ARGB_8888);
         bmp.copyPixelsFromBuffer(buffer);
         return bmp;
-=======
->>>>>>> 3cd3002d
     }
 
     /**
@@ -571,12 +517,12 @@
      * Starts the screen capture.
      */
     private void startScreenService() {
-        ((Button)findViewById(R.id.start)).setText("Accept Screen Capture");
+        ((Button) findViewById(R.id.start)).setText("Accept Screen Capture");
         MediaProjectionManager projectionManager = (MediaProjectionManager) getSystemService(Context.MEDIA_PROJECTION_SERVICE);
         startActivityForResult(projectionManager.createScreenCaptureIntent(), SCREEN_CAPTURE_REQ_CODE);
     }
 
-    private void startScreenshotService(){
+    private void startScreenshotService() {
         final String screenshotPath = Environment.getExternalStorageDirectory() + File.separator + Environment.DIRECTORY_PICTURES + File.separator + "Screenshots";
         final Uri uri = MediaStore.Files.getContentUri("external");
         screenShotObserver = new FileObserver(screenshotPath) {
